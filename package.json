--- conflicted
+++ resolved
@@ -32,21 +32,13 @@
     "bluebird-retry": "^0.10.1",
     "gpsoauthnode": "0.0.5",
     "long": "^3.2.0",
-<<<<<<< HEAD
-    "node-pogo-protos": "^2.6.1",
-=======
     "node-pogo-protos": "pogosandbox/node-pogo-protos#2.7.1",
->>>>>>> dbce0c5f
     "node-pogo-signature": "pogosandbox/node-pogo-signature#0.57.2",
     "request": "^2.79.0",
     "s2-geometry": "^1.2.9"
   },
   "devDependencies": {
-<<<<<<< HEAD
-    "eslint": "^3.15.0",
-=======
     "eslint": "^3.16.1",
->>>>>>> dbce0c5f
     "eslint-config-airbnb-base": "^11.1.0",
     "eslint-plugin-import": "^2.2.0"
   }
