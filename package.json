{
  "name": "pogobuf",
  "version": "1.10.0",
  "description": "Pokémon Go Client Library",
  "main": "pogobuf/pogobuf.js",
  "typings": "./pogobuf.d.ts",
  "scripts": {
    "test": "echo \"Error: no test specified\" && exit 1"
  },
  "repository": {
    "type": "git",
    "url": "git+https://github.com/cyraxx/pogobuf.git"
  },
  "keywords": [
    "pokemon",
    "pokemongo",
    "pogo",
    "api",
    "niantic"
  ],
  "author": "Andreas Reich (https://github.com/cyraxx)",
  "license": "MIT",
  "bugs": {
    "url": "https://github.com/cyraxx/pogobuf/issues"
  },
  "homepage": "https://github.com/cyraxx/pogobuf#readme",
  "engines": {
    "node": ">=4.0.0"
  },
  "dependencies": {
    "bluebird": "^3.5.0",
    "bluebird-retry": "^0.10.1",
    "gpsoauthnode": "0.0.5",
    "long": "^3.2.0",
<<<<<<< HEAD
    "node-pogo-protos": "pogosandbox/node-pogo-protos#2.7.1",
    "node-pogo-signature": "pogosandbox/node-pogo-signature#0.57.4",
    "request": "^2.80.0",
=======
    "node-pogo-protos": "^2.7.0",
    "pogobuf-signature": "pogosandbox/pogobuf-signature#dev",
    "request": "^2.81.0",
>>>>>>> d42113fc
    "s2-geometry": "^1.2.9"
  },
  "devDependencies": {
    "eslint": "^3.17.1",
    "eslint-config-airbnb-base": "^11.1.1",
    "eslint-plugin-import": "^2.2.0"
  }
}<|MERGE_RESOLUTION|>--- conflicted
+++ resolved
@@ -32,15 +32,9 @@
     "bluebird-retry": "^0.10.1",
     "gpsoauthnode": "0.0.5",
     "long": "^3.2.0",
-<<<<<<< HEAD
     "node-pogo-protos": "pogosandbox/node-pogo-protos#2.7.1",
-    "node-pogo-signature": "pogosandbox/node-pogo-signature#0.57.4",
-    "request": "^2.80.0",
-=======
-    "node-pogo-protos": "^2.7.0",
     "pogobuf-signature": "pogosandbox/pogobuf-signature#dev",
     "request": "^2.81.0",
->>>>>>> d42113fc
     "s2-geometry": "^1.2.9"
   },
   "devDependencies": {
