--- conflicted
+++ resolved
@@ -33,25 +33,14 @@
     "bytebuffer": "^5.0.1",
     "gpsoauth": "^1.0.0",
     "long": "^3.2.0",
-<<<<<<< HEAD
-    "node-pogo-protos": "^2.7.0",
-    "node-pogo-signature": "pogosandbox/node-pogo-signature#0.57.2",
-    "request": "^2.79.0",
-    "s2-geometry": "^1.2.9"
-  },
-  "devDependencies": {
-    "eslint": "^3.15.0",
-    "eslint-config-airbnb-base": "^11.1.0",
-=======
     "node-pogo-protos": "pogosandbox/node-pogo-protos#2.7.1",
-    "pogobuf-signature": "pogosandbox/pogobuf-signature",
+    "pogobuf-signature": "pogosandbox/pogobuf-signature#dev",
     "request": "^2.81.0",
     "s2-geometry": "^1.2.9"
   },
   "devDependencies": {
     "eslint": "^3.19.0",
     "eslint-config-airbnb-base": "^11.1.2",
->>>>>>> ea69e779
     "eslint-plugin-import": "^2.2.0"
   }
 }