--- conflicted
+++ resolved
@@ -32,23 +32,14 @@
     "bluebird-retry": "^0.10.1",
     "gpsoauthnode": "0.0.5",
     "long": "^3.2.0",
-<<<<<<< HEAD
-    "node-pogo-protos": "^2.6.1",
+    "node-pogo-protos": "^2.7.0",
     "node-pogo-signature": "pogosandbox/node-pogo-signature#0.57.2",
-=======
-    "node-pogo-protos": "^2.7.0",
-    "node-pogo-signature": "starkevin/node-pogo-signature",
->>>>>>> 24eb2ad8
     "request": "^2.79.0",
     "s2-geometry": "^1.2.9"
   },
   "devDependencies": {
-<<<<<<< HEAD
     "eslint": "^3.15.0",
     "eslint-config-airbnb-base": "^11.1.0",
-=======
-    "eslint": "^3.13.1",
->>>>>>> 24eb2ad8
     "eslint-plugin-import": "^2.2.0"
   }
 }