{
  "name": "pogobuf-vnext",
  "version": "2.1.1",
  "description": "Pokémon Go Client Library (vnext)",
  "main": "pogobuf/pogobuf.js",
  "typings": "./pogobuf.d.ts",
  "repository": {
    "type": "git",
    "url": "git+https://github.com/pogosandbox/pogobuf.git"
  },
  "keywords": [
    "pokemon",
    "pokemongo",
    "pogo",
    "api",
    "niantic",
    "beta",
    "vnext"
  ],
  "author": "niico (https://github.com/pogosandbox)",
  "license": "MIT",
  "bugs": {
    "url": "https://github.com/pogosandbox/pogobuf/issues"
  },
  "homepage": "https://github.com/pogosandbox/pogobuf#readme",
  "engines": {
    "node": ">=7.0.0"
  },
  "dependencies": {
    "bluebird": "^3.5.0",
    "bluebird-retry": "^0.11.0",
    "bytebuffer": "^5.0.1",
    "gpsoauth": "^1.0.0",
    "long": "^3.2.0",
<<<<<<< HEAD
    "node-pogo-protos": "pogosandbox/node-pogo-protos#protobuf6",
    "pogobuf-signature": "pogosandbox/pogobuf-signature#protobuf6",
=======
    "node-pogo-protos": "^2.10.3",
    "pogobuf-signature": "^2.2.0",
>>>>>>> 40d1d7f2
    "request": "^2.81.0",
    "s2-geometry": "^1.2.9"
  },
  "devDependencies": {
    "eslint": "^4.0.0",
    "eslint-config-airbnb-base": "^11.2.0",
    "eslint-plugin-import": "^2.3.0"
  }
}<|MERGE_RESOLUTION|>--- conflicted
+++ resolved
@@ -32,13 +32,8 @@
     "bytebuffer": "^5.0.1",
     "gpsoauth": "^1.0.0",
     "long": "^3.2.0",
-<<<<<<< HEAD
     "node-pogo-protos": "pogosandbox/node-pogo-protos#protobuf6",
     "pogobuf-signature": "pogosandbox/pogobuf-signature#protobuf6",
-=======
-    "node-pogo-protos": "^2.10.3",
-    "pogobuf-signature": "^2.2.0",
->>>>>>> 40d1d7f2
     "request": "^2.81.0",
     "s2-geometry": "^1.2.9"
   },
