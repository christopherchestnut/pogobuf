{
  "name": "pogobuf",
  "version": "1.10.0",
  "description": "Pokémon Go Client Library",
  "main": "pogobuf/pogobuf.js",
  "typings": "./pogobuf.d.ts",
  "scripts": {
    "test": "echo \"Error: no test specified\" && exit 1"
  },
  "repository": {
    "type": "git",
    "url": "git+https://github.com/cyraxx/pogobuf.git"
  },
  "keywords": [
    "pokemon",
    "pokemongo",
    "pogo",
    "api",
    "niantic"
  ],
  "author": "Andreas Reich (https://github.com/cyraxx)",
  "license": "MIT",
  "bugs": {
    "url": "https://github.com/cyraxx/pogobuf/issues"
  },
  "homepage": "https://github.com/cyraxx/pogobuf#readme",
  "engines": {
    "node": ">=4.0.0"
  },
  "dependencies": {
    "bluebird": "^3.5.0",
    "bluebird-retry": "^0.10.1",
    "bytebuffer": "^5.0.1",
    "gpsoauth": "^1.0.0",
    "long": "^3.2.0",
<<<<<<< HEAD
    "node-pogo-protos": "pogosandbox/node-pogo-protos#2.7.1",
    "pogobuf-signature": "pogosandbox/pogobuf-signature",
=======
    "node-pogo-protos": "pogosandbox/node-pogo-protos#2.9.1",
    "pogobuf-signature": "pogosandbox/pogobuf-signature#dev",
>>>>>>> db674003
    "request": "^2.81.0",
    "s2-geometry": "^1.2.9"
  },
  "devDependencies": {
    "eslint": "^3.19.0",
    "eslint-config-airbnb-base": "^11.1.3",
    "eslint-plugin-import": "^2.2.0"
  }
}<|MERGE_RESOLUTION|>--- conflicted
+++ resolved
@@ -33,13 +33,8 @@
     "bytebuffer": "^5.0.1",
     "gpsoauth": "^1.0.0",
     "long": "^3.2.0",
-<<<<<<< HEAD
-    "node-pogo-protos": "pogosandbox/node-pogo-protos#2.7.1",
+    "node-pogo-protos": "pogosandbox/node-pogo-protos#2.9.1",
     "pogobuf-signature": "pogosandbox/pogobuf-signature",
-=======
-    "node-pogo-protos": "pogosandbox/node-pogo-protos#2.9.1",
-    "pogobuf-signature": "pogosandbox/pogobuf-signature#dev",
->>>>>>> db674003
     "request": "^2.81.0",
     "s2-geometry": "^1.2.9"
   },
