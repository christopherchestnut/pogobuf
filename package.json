--- conflicted
+++ resolved
@@ -33,23 +33,14 @@
     "bytebuffer": "^5.0.1",
     "gpsoauth": "^1.0.0",
     "long": "^3.2.0",
-<<<<<<< HEAD
     "node-pogo-protos": "pogosandbox/node-pogo-protos#2.7.1",
     "pogobuf-signature": "pogosandbox/pogobuf-signature#dev",
-=======
-    "node-pogo-protos": "^2.7.1",
-    "pogobuf-signature": "^1.2.1",
->>>>>>> 5c1ff2ff
     "request": "^2.81.0",
     "s2-geometry": "^1.2.9"
   },
   "devDependencies": {
     "eslint": "^3.19.0",
-<<<<<<< HEAD
-    "eslint-config-airbnb-base": "^11.1.2",
-=======
     "eslint-config-airbnb-base": "^11.1.3",
->>>>>>> 5c1ff2ff
     "eslint-plugin-import": "^2.2.0"
   }
 }