'use strict';

const GoogleOAuth = require('gpsoauthnode');
const google = new GoogleOAuth();

/**
 * Google login client.
 * @class GoogleLogin
 * @memberof pogobuf
 */
function GoogleLogin() {
    if (!(this instanceof GoogleLogin)) {
        return new GoogleLogin();
    }
    const self = this;

    /**
     * Based of https://github.com/tejado/pgoapi/blob/master/pgoapi/auth_google.py#L33
     */
    const GOOGLE_LOGIN_ANDROID_ID = '9774d56d682e549c';
    const GOOGLE_LOGIN_SERVICE =
        'audience:server:client_id:848232511240-7so421jotr2609rmqakceuu1luuq0ptb.apps.googleusercontent.com';
    const GOOGLE_LOGIN_APP = 'com.nianticlabs.pokemongo';
    const GOOGLE_LOGIN_CLIENT_SIG = '321187995bc7cdc2b5fc91b11a96e2baa8602c62';

    /**
     * Reset login so it can be reused
     */
<<<<<<< HEAD
    this.reset = function() {

    }
=======
    this.reset = function() { };
>>>>>>> efa4586f

    /**
     * Performs the Google Login using Android Device and returns a Promise that will be resolved
     * with the auth token.
     * @param {string} username
     * @param {string} password
     * @return {Promise}
     */
    this.login = function(username, password) {
        return self.getMasterToken(username, password)
            .then(loginData => self.getToken(username, loginData))
            .then(authData => authData.Auth);
    };

    /**
     * Performs the Google login by skipping the password step and starting with the Master Token
     * instead. Returns a Promise that will be resolved with the auth token.
     * @param {string} username
     * @param {string} token
     * @return {Promise}
     */
    this.loginWithToken = function(username, token) {
        var loginData = {
            androidId: GOOGLE_LOGIN_ANDROID_ID,
            masterToken: token
        };
        return self.getToken(username, loginData).then(authData => authData.Auth);
    };

    /**
     * Initialize Google Login
     * @param {string} username
     * @param {string} password
     * @return {Promise}
     */
    this.getMasterToken = function(username, password) {
        return new Promise((resolve, reject) => {
            google.login(username, password, GOOGLE_LOGIN_ANDROID_ID, (err, data) => {
                if (err) {
                    if (err.response.statusCode === 403) {
                        reject(Error(
                            'Received code 403 from Google login. This could be because your account has ' +
                            '2-Step-Verification enabled. If that is the case, you need to generate an ' +
                            'App Password and use that instead of your regular password: ' +
                            'https://security.google.com/settings/security/apppasswords'
                        ));
                    } else {
                        reject(Error(err.response.statusCode + ': ' + err.response.statusMessage));
                    }
                    return;
                }

                resolve(data);
            });
        });
    };

    /**
     * Finalizes oAuth request using master token and resolved with the auth data
     * @private
     * @param {string} username
     * @param {string} loginData
     * @return {Promise}
     */
    this.getToken = function(username, loginData) {
        return new Promise((resolve, reject) => {
            google.oauth(username, loginData.masterToken, loginData.androidId,
                GOOGLE_LOGIN_SERVICE, GOOGLE_LOGIN_APP, GOOGLE_LOGIN_CLIENT_SIG, (err, data) => {
                    if (err) {
                        reject(Error(err.response.statusCode + ': ' + err.response.statusMessage));
                        return;
                    }

                    resolve(data);
                });
        });
    };
}

module.exports = GoogleLogin;<|MERGE_RESOLUTION|>--- conflicted
+++ resolved
@@ -26,13 +26,7 @@
     /**
      * Reset login so it can be reused
      */
-<<<<<<< HEAD
-    this.reset = function() {
-
-    }
-=======
     this.reset = function() { };
->>>>>>> efa4586f
 
     /**
      * Performs the Google Login using Android Device and returns a Promise that will be resolved
