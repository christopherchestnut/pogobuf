--- conflicted
+++ resolved
@@ -531,38 +531,6 @@
         });
     };
 
-<<<<<<< HEAD
-    this.startGymBattle = function(gymID, attackingPokemonIDs, defendingPokemonID) {
-        return self.callOrChain({
-            type: RequestType.START_GYM_BATTLE,
-            message: RequestMessages.StartGymBattleMessage.fromObject({
-                gym_id: gymID,
-                attacking_pokemon_ids: attackingPokemonIDs,
-                defending_pokemon_id: defendingPokemonID,
-                player_latitude: self.playerLatitude,
-                player_longitude: self.playerLongitude
-            }),
-            responseType: Responses.StartGymBattleResponse
-        });
-    };
-
-    this.attackGym = function(gymID, battleID, attackActions, lastRetrievedAction) {
-        return self.callOrChain({
-            type: RequestType.ATTACK_GYM,
-            message: RequestMessages.AttackGymMessage.fromObject({
-                gym_id: gymID,
-                battle_id: battleID,
-                attack_actions: attackActions,
-                last_retrieved_action: lastRetrievedAction,
-                player_latitude: self.playerLatitude,
-                player_longitude: self.playerLongitude
-            }),
-            responseType: Responses.AttackGymResponse
-        });
-    };
-
-=======
->>>>>>> 40d1d7f2
     this.recycleInventoryItem = function(itemID, count) {
         return self.callOrChain({
             type: RequestType.RECYCLE_INVENTORY_ITEM,
