--- conflicted
+++ resolved
@@ -3,11 +3,7 @@
 const EventEmitter = require('events').EventEmitter,
     Long = require('long'),
     POGOProtos = require('node-pogo-protos'),
-<<<<<<< HEAD
-    pogoSignature = require('pogobuf-signature'),
-=======
     Signature = require('pogobuf.signature'),
->>>>>>> 944d5326
     Promise = require('bluebird'),
     request = require('request'),
     retry = require('bluebird-retry'),
@@ -111,15 +107,6 @@
 
         self.lastMapObjectsCall = 0;
 
-<<<<<<< HEAD
-        pogoSignature.signature.register(self, self.options.deviceId);
-
-        // convert app version (5703) to client version (0.57.3)
-        let signatureVersion = '0.' + ((+self.options.version) / 100).toFixed(0);
-        signatureVersion += '.' + (+self.options.version % 100);
-
-        self.signatureBuilder = new pogoSignature.encryption.Builder({
-=======
         // convert app version (5704) to client version (0.57.4)
         let signatureVersion = '0.' + ((+self.options.version) / 100).toFixed(0);
         signatureVersion += '.' + (+self.options.version % 100);
@@ -127,7 +114,6 @@
         Signature.register(self, self.options.deviceId);
 
         self.signatureBuilder = new Signature.encryption.Builder({
->>>>>>> 944d5326
             protos: POGOProtos,
             version: signatureVersion,
         });
