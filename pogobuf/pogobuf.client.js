--- conflicted
+++ resolved
@@ -136,7 +136,6 @@
     };
 
     /**
-<<<<<<< HEAD
      * Set API version. 4500 means local hashing, upper version only
      * works with hashing server.
      * @param {string} version - api version (4500 or 5100)
@@ -155,8 +154,6 @@
     };
 
     /**
-=======
->>>>>>> 89a04640
      * If true, response objects will contain a pogoBufRequest field with the id of the
      * associated request. Allows you to detect response when using batch mode.
      * @param {bool} includeRequestTypeInResponse - if true, include request id in response objects
@@ -1211,12 +1208,8 @@
                             }
 
                             if (self.includeRequestTypeInResponse) {
-<<<<<<< HEAD
-                                responseMessage.pogoBufRequest = requests[i].type;
-=======
                                 // eslint-disable-next-line no-underscore-dangle
                                 responseMessage._requestType = requests[i].type;
->>>>>>> 89a04640
                             }
                             responses.push(responseMessage);
                         }
