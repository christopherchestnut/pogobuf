'use strict';

const Long = require('long'),
    POGOProtos = require('node-pogo-protos'),
    Signature = require('pogobuf-signature'),
    Promise = require('bluebird'),
    request = require('request'),
    retry = require('bluebird-retry'),
    Utils = require('./pogobuf.utils.js'),
    PTCLogin = require('./pogobuf.ptclogin.js'),
    GoogleLogin = require('./pogobuf.googlelogin.js');

const Lehmer = Utils.Random;

const RequestType = POGOProtos.Networking.Requests.RequestType,
    PlatformRequestType = POGOProtos.Networking.Platform.PlatformRequestType,
    PlatformRequestMessages = POGOProtos.Networking.Platform.Requests,
    PlatformResponses = POGOProtos.Networking.Platform.Responses,
    RequestMessages = POGOProtos.Networking.Requests.Messages,
    Responses = POGOProtos.Networking.Responses;

const INITIAL_ENDPOINT = 'https://pgorelease.nianticlabs.com/plfe/rpc';
const INITIAL_PTR8 = '15c79df0558009a4242518d2ab65de2a59e09499';

// See pogobuf wiki for description of options
const defaultOptions = {
    authType: 'ptc',
    authToken: null,
    username: null,
    password: null,
    downloadSettings: true,
    appSimulation: true,
    proxy: null,
    maxTries: 5,
    automaticLongConversion: true,
    includeRequestTypeInResponse: false,
    version: 6100,
    useHashingServer: false,
    hashingServer: 'http://hashing.pogodev.io/',
    hashingKey: null,
    deviceId: null,
};

/**
 * Pokémon Go RPC client.
 * @class Client
 * @param {Object} [options] - Client options (see pogobuf wiki for documentation)
 * @memberof pogobuf
 */
function Client(options) {
    if (!(this instanceof Client)) {
        return new Client(options);
    }
    const self = this;

    /*
     * PUBLIC METHODS
     */

     /**
      * Sets the specified client option to the given value.
      * Note that not all options support changes after client initialization.
      * @param {string} option - Option name
      * @param {any} value - Option value
      */
    this.setOption = function(option, value) {
        self.options[option] = value;
    };

    /**
     * Sets the player's latitude and longitude.
     * Note that this does not actually update the player location on the server, it only sets
     * the location to be used in following API calls. To update the location on the server you
     * need to make an API call.
     * @param {number|object} latitude - The player's latitude, or an object with parameters
     * @param {number} longitude - The player's longitude
     * @param {number} [accuracy=0] - The location accuracy in m
     * @param {number} [altitude=0] - The player's altitude
     */
    this.setPosition = function(latitude, longitude, accuracy, altitude) {
        if (typeof latitude === 'object') {
            const pos = latitude;
            latitude = pos.latitude;
            longitude = pos.longitude;
            accuracy = pos.accuracy;
            altitude = pos.altitude;
        }
        self.playerLatitude = latitude;
        self.playerLongitude = longitude;
        self.playerLocationAccuracy = accuracy || 0;
        self.playerAltitude = altitude || 0;
    };

    /**
     * Performs client initialization and do a proper api init call.
     * @param {boolean} [appSimulation] - Deprecated, use appSimulation option instead
     * @return {Promise} promise
     */
    this.init = function(appSimulation) {
        // For backwards compatibility only
        if (typeof appSimulation !== 'undefined') self.setOption('appSimulation', appSimulation);

        self.lastMapObjectsCall = 0;
        self.endpoint = INITIAL_ENDPOINT;

        // convert app version (5704) to client version (0.57.4)
        let signatureVersion = '0.' + ((+self.options.version) / 100).toFixed(0);
        signatureVersion += '.' + (+self.options.version % 100);

        self.signatureGenerator = new Signature.signature.Generator();
        self.signatureGenerator.register(self, self.options.deviceId);

        self.signatureEncryption = new Signature.encryption.Builder({
            protos: POGOProtos,
            version: signatureVersion,
            initTime: (new Date().getTime() - 3500 - Math.random() * 5000),
        });
        self.signatureEncryption.encryptAsync = Promise.promisify(self.signatureEncryption.encrypt,
                                                                { context: self.signatureEncryption });

        let promise = Promise.resolve(true);

        // Handle login here if no auth token is provided
        if (!self.options.authToken) {
            if (!self.options.username || !self.options.password) throw new Error('No token nor credentials provided.');
            if (self.options.authType === 'ptc') {
                self.login = new PTCLogin();
            } else if (self.options.authType === 'google') {
                self.login = new GoogleLogin();
            } else {
                throw new Error('Invalid auth type provided.');
            }
            if (self.options.proxy) self.login.setProxy(self.options.proxy);

            promise = promise
                        .then(() => self.login.login(self.options.username, self.options.password)
                        .then(token => {
                            self.options.authToken = token;
                        }));
        }

        if (self.options.useHashingServer) {
            promise = promise.then(self.initializeHashingServer);
        }

        if (self.options.appSimulation) {
            const ios = POGOProtos.Enums.Platform.IOS;
            const version = +self.options.version;
            promise = promise.then(() => self.batchStart().batchCall())
                        .then(() => self.getPlayer('US', 'en', 'Europe/Paris'))
                        .then(() => self.batchStart()
                                        .downloadRemoteConfigVersion(ios, '', '', '', version)
                                        .checkChallenge()
                                        .getHatchedEggs()
                                        .getInventory()
                                        .checkAwardedBadges()
                                        .downloadSettings()
                                        .batchCall());
        }

        return promise;
    };

    /**
     * Clean up ressources, like timer and token
     */
    this.cleanUp = function() {
        self.signatureGenerator.clean();
        self.signatureGenerator = null;
        self.options.authToken = null;
        self.authTicket = null;
        self.batchRequests = [];
        self.signatureEncryption = null;
    };

    /**
     * Sets batch mode. All further API requests will be held and executed in one RPC call when
     * {@link #batchCall} is called.
     * @return {Client} this
     */
    this.batchStart = function() {
        if (!self.batchRequests) {
            self.batchRequests = [];
        }
        return self;
    };

    /**
     * Clears the list of batched requests and aborts batch mode.
     */
    this.batchClear = function() {
        delete self.batchRequests;
    };

    /**
     * Executes any batched requests.
     * @return {Promise}
     */
    this.batchCall = function() {
        const p = self.callRPC(self.batchRequests || []);
        self.batchClear();
        return p;
    };

    /**
     * Gets rate limit info from the latest signature server request, if applicable.
     * @return {Object}
     */
    this.getSignatureRateInfo = function() {
        return self.signatureEncryption.rateInfos;
    };

    /*
     * API CALLS (in order of RequestType enum)
     */

    this.getPlayer = function(country, language, timezone) {
        return self.callOrChain({
            type: RequestType.GET_PLAYER,
            message: new RequestMessages.GetPlayerMessage({
                player_locale: {
                    country: country,
                    language: language,
                    timezone: timezone
                }
            }),
            responseType: Responses.GetPlayerResponse
        });
    };

    this.getInventory = function(lastTimestamp) {
        return self.callOrChain({
            type: RequestType.GET_INVENTORY,
            message: new RequestMessages.GetInventoryMessage({
                last_timestamp_ms: lastTimestamp
            }),
            responseType: Responses.GetInventoryResponse
        });
    };

    this.downloadSettings = function(hash) {
        return self.callOrChain({
            type: RequestType.DOWNLOAD_SETTINGS,
            message: new RequestMessages.DownloadSettingsMessage({
                hash: hash
            }),
            responseType: Responses.DownloadSettingsResponse
        });
    };

    this.downloadItemTemplates = function(paginate, pageOffset, pageTimestamp) {
        return self.callOrChain({
            type: RequestType.DOWNLOAD_ITEM_TEMPLATES,
            message: new RequestMessages.DownloadItemTemplatesMessage({
                paginate: paginate,
                page_offset: pageOffset,
                page_timestamp: pageTimestamp
            }),
            responseType: Responses.DownloadItemTemplatesResponse
        });
    };

    this.downloadRemoteConfigVersion = function(platform, deviceManufacturer, deviceModel, locale, appVersion) {
        return self.callOrChain({
            type: RequestType.DOWNLOAD_REMOTE_CONFIG_VERSION,
            message: new RequestMessages.DownloadRemoteConfigVersionMessage({
                platform: platform,
                device_manufacturer: deviceManufacturer,
                device_model: deviceModel,
                locale: locale,
                app_version: appVersion,
            }),
            responseType: Responses.DownloadRemoteConfigVersionResponse
        });
    };

    this.registerBackgroundDevice = function(deviceType, deviceID) {
        return self.callOrChain({
            type: RequestType.REGISTER_BACKGROUND_DEVICE,
            message: new RequestMessages.RegisterBackgroundDeviceMessage({
                device_type: deviceType,
                device_id: deviceID
            }),
            responseType: Responses.RegisterBackgroundDeviceResponse
        });
    };

    this.fortSearch = function(fortID, fortLatitude, fortLongitude) {
        return self.callOrChain({
            type: RequestType.FORT_SEARCH,
            message: new RequestMessages.FortSearchMessage({
                fort_id: fortID,
                player_latitude: self.playerLatitude,
                player_longitude: self.playerLongitude,
                fort_latitude: fortLatitude,
                fort_longitude: fortLongitude
            }),
            responseType: Responses.FortSearchResponse
        });
    };

    this.encounter = function(encounterID, spawnPointID) {
        return self.callOrChain({
            type: RequestType.ENCOUNTER,
            message: new RequestMessages.EncounterMessage({
                encounter_id: encounterID,
                spawn_point_id: spawnPointID,
                player_latitude: self.playerLatitude,
                player_longitude: self.playerLongitude
            }),
            responseType: Responses.EncounterResponse
        });
    };

    this.catchPokemon = function(encounterID, pokeballItemID, normalizedReticleSize, spawnPointID, hitPokemon,
        spinModifier, normalizedHitPosition) {
        return self.callOrChain({
            type: RequestType.CATCH_POKEMON,
            message: new RequestMessages.CatchPokemonMessage({
                encounter_id: encounterID,
                pokeball: pokeballItemID,
                normalized_reticle_size: normalizedReticleSize,
                spawn_point_id: spawnPointID,
                hit_pokemon: hitPokemon,
                spin_modifier: spinModifier,
                normalized_hit_position: normalizedHitPosition
            }),
            responseType: Responses.CatchPokemonResponse
        });
    };

    this.fortDetails = function(fortID, fortLatitude, fortLongitude) {
        return self.callOrChain({
            type: RequestType.FORT_DETAILS,
            message: new RequestMessages.FortDetailsMessage({
                fort_id: fortID,
                latitude: fortLatitude,
                longitude: fortLongitude
            }),
            responseType: Responses.FortDetailsResponse
        });
    };

    this.getMapObjects = function(cellIDs, sinceTimestamps) {
        return self.callOrChain({
            type: RequestType.GET_MAP_OBJECTS,
            message: new RequestMessages.GetMapObjectsMessage({
                cell_id: cellIDs,
                since_timestamp_ms: sinceTimestamps,
                latitude: self.playerLatitude,
                longitude: self.playerLongitude
            }),
            responseType: Responses.GetMapObjectsResponse
        });
    };

    this.fortDeployPokemon = function(fortID, pokemonID) {
        return self.callOrChain({
            type: RequestType.FORT_DEPLOY_POKEMON,
            message: new RequestMessages.FortDeployPokemonMessage({
                fort_id: fortID,
                pokemon_id: pokemonID,
                player_latitude: self.playerLatitude,
                player_longitude: self.playerLongitude
            }),
            responseType: Responses.FortDeployPokemonResponse
        });
    };

    this.fortRecallPokemon = function(fortID, pokemonID) {
        return self.callOrChain({
            type: RequestType.FORT_RECALL_POKEMON,
            message: new RequestMessages.FortRecallPokemonMessage({
                fort_id: fortID,
                pokemon_id: pokemonID,
                player_latitude: self.playerLatitude,
                player_longitude: self.playerLongitude
            }),
            responseType: Responses.FortRecallPokemonResponse
        });
    };

    this.releasePokemon = function(pokemonIDs) {
        if (!Array.isArray(pokemonIDs)) pokemonIDs = [pokemonIDs];

        return self.callOrChain({
            type: RequestType.RELEASE_POKEMON,
            message: new RequestMessages.ReleasePokemonMessage({
                pokemon_id: pokemonIDs.length === 1 ? pokemonIDs[0] : undefined,
                pokemon_ids: pokemonIDs.length > 1 ? pokemonIDs : undefined
            }),
            responseType: Responses.ReleasePokemonResponse
        });
    };

    this.useItemPotion = function(itemID, pokemonID) {
        return self.callOrChain({
            type: RequestType.USE_ITEM_POTION,
            message: new RequestMessages.UseItemPotionMessage({
                item_id: itemID,
                pokemon_id: pokemonID
            }),
            responseType: Responses.UseItemPotionResponse
        });
    };

    this.useItemCapture = function(itemID, encounterID, spawnPointID) {
        return self.callOrChain({
            type: RequestType.USE_ITEM_CAPTURE,
            message: new RequestMessages.UseItemCaptureMessage({
                item_id: itemID,
                encounter_id: encounterID,
                spawn_point_id: spawnPointID
            }),
            responseType: Responses.UseItemCaptureResponse
        });
    };

    this.useItemRevive = function(itemID, pokemonID) {
        return self.callOrChain({
            type: RequestType.USE_ITEM_REVIVE,
            message: new RequestMessages.UseItemReviveMessage({
                item_id: itemID,
                pokemon_id: pokemonID
            }),
            responseType: Responses.UseItemReviveResponse
        });
    };

    this.getPlayerProfile = function(playerName) {
        return self.callOrChain({
            type: RequestType.GET_PLAYER_PROFILE,
            message: new RequestMessages.GetPlayerProfileMessage({
                player_name: playerName
            }),
            responseType: Responses.GetPlayerProfileResponse
        });
    };

    this.evolvePokemon = function(pokemonID, evolutionRequirementItemID) {
        return self.callOrChain({
            type: RequestType.EVOLVE_POKEMON,
            message: new RequestMessages.EvolvePokemonMessage({
                pokemon_id: pokemonID,
                evolution_item_requirement: evolutionRequirementItemID
            }),
            responseType: Responses.EvolvePokemonResponse
        });
    };

    this.getHatchedEggs = function() {
        return self.callOrChain({
            type: RequestType.GET_HATCHED_EGGS,
            responseType: Responses.GetHatchedEggsResponse
        });
    };

    this.encounterTutorialComplete = function(pokemonID) {
        return self.callOrChain({
            type: RequestType.ENCOUNTER_TUTORIAL_COMPLETE,
            message: new RequestMessages.EncounterTutorialCompleteMessage({
                pokemon_id: pokemonID
            }),
            responseType: Responses.EncounterTutorialCompleteResponse
        });
    };

    this.levelUpRewards = function(level) {
        return self.callOrChain({
            type: RequestType.LEVEL_UP_REWARDS,
            message: new RequestMessages.LevelUpRewardsMessage({
                level: level
            }),
            responseType: Responses.LevelUpRewardsResponse
        });
    };

    this.checkAwardedBadges = function() {
        return self.callOrChain({
            type: RequestType.CHECK_AWARDED_BADGES,
            responseType: Responses.CheckAwardedBadgesResponse
        });
    };

    this.useItemGym = function(itemID, gymID) {
        return self.callOrChain({
            type: RequestType.USE_ITEM_GYM,
            message: new RequestMessages.UseItemGymMessage({
                item_id: itemID,
                gym_id: gymID,
                player_latitude: self.playerLatitude,
                player_longitude: self.playerLongitude
            }),
            responseType: Responses.UseItemGymResponse
        });
    };

    this.getGymDetails = function(gymID, gymLatitude, gymLongitude, clientVersion) {
        return self.callOrChain({
            type: RequestType.GET_GYM_DETAILS,
            message: new RequestMessages.GetGymDetailsMessage({
                gym_id: gymID,
                player_latitude: self.playerLatitude,
                player_longitude: self.playerLongitude,
                gym_latitude: gymLatitude,
                gym_longitude: gymLongitude,
                client_version: clientVersion
            }),
            responseType: Responses.GetGymDetailsResponse
        });
    };

    this.startGymBattle = function(gymID, attackingPokemonIDs, defendingPokemonID) {
        return self.callOrChain({
            type: RequestType.START_GYM_BATTLE,
            message: new RequestMessages.StartGymBattleMessage({
                gym_id: gymID,
                attacking_pokemon_ids: attackingPokemonIDs,
                defending_pokemon_id: defendingPokemonID,
                player_latitude: self.playerLatitude,
                player_longitude: self.playerLongitude
            }),
            responseType: Responses.StartGymBattleResponse
        });
    };

    this.attackGym = function(gymID, battleID, attackActions, lastRetrievedAction) {
        return self.callOrChain({
            type: RequestType.ATTACK_GYM,
            message: new RequestMessages.AttackGymMessage({
                gym_id: gymID,
                battle_id: battleID,
                attack_actions: attackActions,
                last_retrieved_action: lastRetrievedAction,
                player_latitude: self.playerLatitude,
                player_longitude: self.playerLongitude
            }),
            responseType: Responses.AttackGymResponse
        });
    };

    this.recycleInventoryItem = function(itemID, count) {
        return self.callOrChain({
            type: RequestType.RECYCLE_INVENTORY_ITEM,
            message: new RequestMessages.RecycleInventoryItemMessage({
                item_id: itemID,
                count: count
            }),
            responseType: Responses.RecycleInventoryItemResponse
        });
    };

    this.collectDailyBonus = function() {
        return self.callOrChain({
            type: RequestType.COLLECT_DAILY_BONUS,
            responseType: Responses.CollectDailyBonusResponse
        });
    };

    this.useItemXPBoost = function(itemID) {
        return self.callOrChain({
            type: RequestType.USE_ITEM_XP_BOOST,
            message: new RequestMessages.UseItemXpBoostMessage({
                item_id: itemID
            }),
            responseType: Responses.UseItemXpBoostResponse
        });
    };

    this.useItemEggIncubator = function(itemID, pokemonID) {
        return self.callOrChain({
            type: RequestType.USE_ITEM_EGG_INCUBATOR,
            message: new RequestMessages.UseItemEggIncubatorMessage({
                item_id: itemID,
                pokemon_id: pokemonID
            }),
            responseType: Responses.UseItemEggIncubatorResponse
        });
    };

    this.useIncense = function(itemID) {
        return self.callOrChain({
            type: RequestType.USE_INCENSE,
            message: new RequestMessages.UseIncenseMessage({
                incense_type: itemID
            }),
            responseType: Responses.UseIncenseResponse
        });
    };

    this.getIncensePokemon = function() {
        return self.callOrChain({
            type: RequestType.GET_INCENSE_POKEMON,
            message: new RequestMessages.GetIncensePokemonMessage({
                player_latitude: self.playerLatitude,
                player_longitude: self.playerLongitude
            }),
            responseType: Responses.GetIncensePokmeonResponse
        });
    };

    this.incenseEncounter = function(encounterID, encounterLocation) {
        return self.callOrChain({
            type: RequestType.INCENSE_ENCOUNTER,
            message: new RequestMessages.IncenseEncounterMessage({
                encounter_id: encounterID,
                encounter_location: encounterLocation
            }),
            responseType: Responses.IncenseEncounterResponse
        });
    };

    this.addFortModifier = function(modifierItemID, fortID) {
        return self.callOrChain({
            type: RequestType.ADD_FORT_MODIFIER,
            message: new RequestMessages.AddFortModifierMessage({
                modifier_type: modifierItemID,
                fort_id: fortID,
                player_latitude: self.playerLatitude,
                player_longitude: self.playerLongitude
            })
        });
    };

    this.diskEncounter = function(encounterID, fortID) {
        return self.callOrChain({
            type: RequestType.DISK_ENCOUNTER,
            message: new RequestMessages.DiskEncounterMessage({
                encounter_id: encounterID,
                fort_id: fortID,
                player_latitude: self.playerLatitude,
                player_longitude: self.playerLongitude
            }),
            responseType: Responses.DiskEncounterResponse
        });
    };

    this.collectDailyDefenderBonus = function() {
        return self.callOrChain({
            type: RequestType.COLLECT_DAILY_DEFENDER_BONUS,
            responseType: Responses.CollectDailyDefenderBonusResponse
        });
    };

    this.upgradePokemon = function(pokemonID) {
        return self.callOrChain({
            type: RequestType.UPGRADE_POKEMON,
            message: new RequestMessages.UpgradePokemonMessage({
                pokemon_id: pokemonID
            }),
            responseType: Responses.UpgradePokemonResponse
        });
    };

    this.setFavoritePokemon = function(pokemonID, isFavorite) {
        return self.callOrChain({
            type: RequestType.SET_FAVORITE_POKEMON,
            message: new RequestMessages.SetFavoritePokemonMessage({
                pokemon_id: pokemonID,
                is_favorite: isFavorite
            }),
            responseType: Responses.SetFavoritePokemonResponse
        });
    };

    this.nicknamePokemon = function(pokemonID, nickname) {
        return self.callOrChain({
            type: RequestType.NICKNAME_POKEMON,
            message: new RequestMessages.NicknamePokemonMessage({
                pokemon_id: pokemonID,
                nickname: nickname
            }),
            responseType: Responses.NicknamePokemonResponse
        });
    };

    this.equipBadge = function(badgeType) {
        return self.callOrChain({
            type: RequestType.EQUIP_BADGE,
            message: new RequestMessages.EquipBadgeMessage({
                badge_type: badgeType
            }),
            responseType: Responses.EquipBadgeResponse
        });
    };

    this.setContactSettings = function(sendMarketingEmails, sendPushNotifications) {
        return self.callOrChain({
            type: RequestType.SET_CONTACT_SETTINGS,
            message: new RequestMessages.SetContactSettingsMessage({
                contact_settings: {
                    send_marketing_emails: sendMarketingEmails,
                    send_push_notifications: sendPushNotifications
                }
            }),
            responseType: Responses.SetContactSettingsResponse
        });
    };

    this.setBuddyPokemon = function(pokemonID) {
        return self.callOrChain({
            type: RequestType.SET_BUDDY_POKEMON,
            message: new RequestMessages.SetBuddyPokemonMessage({
                pokemon_id: pokemonID
            }),
            responseType: Responses.SetBuddyPokemonResponse
        });
    };

    this.getBuddyWalked = function() {
        return self.callOrChain({
            type: RequestType.GET_BUDDY_WALKED,
            responseType: Responses.GetBuddyWalkedResponse
        });
    };

    this.useItemEncounter = function(itemID, encounterID, spawnPointGUID) {
        return self.callOrChain({
            type: RequestType.USE_ITEM_ENCOUNTER,
            message: new RequestMessages.UseItemEncounterMessage({
                item: itemID,
                encounter_id: encounterID,
                spawn_point_guid: spawnPointGUID
            }),
            responseType: Responses.UseItemEncounterResponse
        });
    };

    this.getAssetDigest = function(platform, deviceManufacturer, deviceModel, locale, appVersion,
                                    paginate, pageOffset, pageTimestamp) {
        return self.callOrChain({
            type: RequestType.GET_ASSET_DIGEST,
            message: new RequestMessages.GetAssetDigestMessage({
                platform: platform,
                device_manufacturer: deviceManufacturer,
                device_model: deviceModel,
                locale: locale,
                app_version: appVersion,
                paginate: paginate,
                page_offset: pageOffset,
                page_timestamp: pageTimestamp,
            }),
            responseType: Responses.GetAssetDigestResponse
        });
    };

    this.getDownloadURLs = function(assetIDs) {
        return self.callOrChain({
            type: RequestType.GET_DOWNLOAD_URLS,
            message: new RequestMessages.GetDownloadUrlsMessage({
                asset_id: assetIDs
            }),
            responseType: Responses.GetDownloadUrlsResponse
        });
    };

    this.claimCodename = function(codename, force) {
        return self.callOrChain({
            type: RequestType.CLAIM_CODENAME,
            message: new RequestMessages.ClaimCodenameMessage({
                codename: codename,
                force: force,
            }),
            responseType: Responses.ClaimCodenameResponse
        });
    };

    this.setAvatar = function(playerAvatar) {
        return self.callOrChain({
            type: RequestType.SET_AVATAR,
            message: new RequestMessages.SetAvatarMessage({
                player_avatar: playerAvatar
            }),
            responseType: Responses.SetAvatarResponse
        });
    };

    this.setPlayerTeam = function(teamColor) {
        return self.callOrChain({
            type: RequestType.SET_PLAYER_TEAM,
            message: new RequestMessages.SetPlayerTeamMessage({
                team: teamColor
            }),
            responseType: Responses.SetPlayerTeamResponse
        });
    };

    this.markTutorialComplete = function(tutorialsCompleted, sendMarketingEmails, sendPushNotifications) {
        return self.callOrChain({
            type: RequestType.MARK_TUTORIAL_COMPLETE,
            message: new RequestMessages.MarkTutorialCompleteMessage({
                tutorials_completed: tutorialsCompleted,
                send_marketing_emails: sendMarketingEmails,
                send_push_notifications: sendPushNotifications
            }),
            responseType: Responses.MarkTutorialCompleteResponse
        });
    };

    this.checkChallenge = function(isDebugRequest) {
        return self.callOrChain({
            type: RequestType.CHECK_CHALLENGE,
            message: new RequestMessages.CheckChallengeMessage({
                debug_request: isDebugRequest
            }),
            responseType: Responses.CheckChallengeResponse
        });
    };

    this.verifyChallenge = function(token) {
        return self.callOrChain({
            type: RequestType.VERIFY_CHALLENGE,
            message: new RequestMessages.VerifyChallengeMessage({
                token: token
            }),
            responseType: Responses.VerifyChallengeResponse
        });
    };

    this.echo = function() {
        return self.callOrChain({
            type: RequestType.ECHO,
            responseType: Responses.EchoResponse
        });
    };

    this.sfidaActionLog = function() {
        return self.callOrChain({
            type: RequestType.SFIDA_ACTION_LOG,
            responseType: Responses.SfidaActionLogResponse
        });
    };

    this.listAvatarCustomizations = function(avatarType, slots, filters, start, limit) {
        return self.callOrChain({
            type: RequestType.LIST_AVATAR_CUSTOMIZATIONS,
            message: new RequestMessages.ListAvatarCustomizationsMessage({
                avatar_type: avatarType,
                slot: slots,
                filters: filters,
                start: start,
                limit: limit
            }),
            responseType: Responses.ListAvatarCustomizationsResponse
        });
    };

    this.setAvatarItemAsViewed = function(avatarTemplateIDs) {
        return self.callOrChain({
            type: RequestType.SET_AVATAR_ITEM_AS_VIEWED,
            message: new RequestMessages.SetAvatarItemAsViewedMessage({
                avatar_template_id: avatarTemplateIDs
            }),
            responseType: Responses.SetAvatarItemAsViewdResponse
        });
    };

    this.getInbox = function() {
        return self.callOrChain({
            type: RequestType.GET_INBOX,
            responseType: Responses.GetInboxResponse
        });
    };

    this.updateNotificationStatus = function(notificationIds, createTimestampMs, state) {
        return self.callOrChain({
            type: RequestType.UPDATE_NOTIFICATION_STATUS,
            message: new RequestMessages.UpdateNotificationMessage({
                notification_ids: notificationIds,
                create_timestamp_ms: createTimestampMs,
                state: state,
            }),
            responseType: Responses.UpdateNotificationResponse
        });
    };

    /*
     * INTERNAL STUFF
     */

    this.request = request.defaults({
        headers: {
            'User-Agent': 'Niantic App',
            'Accept': '*/*',
            'Content-Type': 'application/x-www-form-urlencoded',
            'Accept-Language': 'en-us',
        },
        gzip: true,
        encoding: null,
    });
    Promise.promisifyAll(this.request);

    this.options = Object.assign({}, defaultOptions, options || {});
    this.authTicket = null;
    this.rpcId = 2;
    this.lastHashingKeyIndex = 0;
    this.firstGetMapObjects = true;
    this.lehmer = new Lehmer(16807);
    this.ptr8 = INITIAL_PTR8;

    /**
     * Executes a request and returns a Promise or, if we are in batch mode, adds it to the
     * list of batched requests and returns this (for chaining).
     * @private
     * @param {object} requestMessage - RPC request object
     * @return {Promise|Client}
     */
    this.callOrChain = function(requestMessage) {
        if (self.batchRequests) {
            self.batchRequests.push(requestMessage);
            return self;
        } else {
            return self.callRPC([requestMessage]);
        }
    };

    /**
     * Generates next rpc request id
     * @private
     * @return {Long}
     */
    this.getRequestID = function() {
        return new Long(self.rpcId++, this.lehmer.nextInt());
    };

    /**
     * Generate auth_info object from authToken
     * @private
     * @return {object} auth_info to use in envelope
     */
    this.getAuthInfoObject = function() {
        let unknown2 = 0;
        if (self.options.authType === 'ptc') {
            const values = [2, 8, 21, 21, 21, 28, 37, 56, 59, 59, 59];
            unknown2 = values[Math.floor(values.length * Math.random())];
        }
        return {
            provider: self.options.authType,
            token: {
                contents: self.options.authToken,
                unknown2: unknown2,
            }
        };
    };

    /**
     * Creates an RPC envelope with the given list of requests.
     * @private
     * @param {Object[]} requests - Array of requests to build
     * @return {POGOProtos.Networking.Envelopes.RequestEnvelope}
     */
    this.buildEnvelope = function(requests) {
        const envelopeData = {
            status_code: 2,
            request_id: self.getRequestID(),
            ms_since_last_locationfix: 100 + Math.floor(Math.random() * 900)
        };

        if (self.playerLatitude) envelopeData.latitude = self.playerLatitude;
        if (self.playerLongitude) envelopeData.longitude = self.playerLongitude;
        if (self.playerLocationAccuracy) {
            envelopeData.accuracy = self.playerLocationAccuracy;
        } else {
            const values = [5, 5, 5, 5, 10, 10, 10, 30, 30, 50, 65];
            values.unshift(Math.floor(Math.random() * (80 - 66)) + 66);
            envelopeData.accuracy = values[Math.floor(values.length * Math.random())];
        }

        if (self.authTicket) {
            envelopeData.auth_ticket = self.authTicket;
        } else if (!self.options.authType || !self.options.authToken) {
            throw Error('No auth info provided');
        } else {
            envelopeData.auth_info = this.getAuthInfoObject();
        }

        if (requests) {
            envelopeData.requests = requests.map(r => {
                const requestData = {
                    request_type: r.type
                };

                if (r.message) {
                    requestData.request_message = r.message.encode();
                }

                return requestData;
            });
        }

        return new POGOProtos.Networking.Envelopes.RequestEnvelope(envelopeData);
    };

    /**
     * Constructs and adds a platform request to a request envelope.
     * @private
     * @param {RequestEnvelope} envelope - Request envelope
     * @param {PlatformRequestType} requestType - Type of the platform request to add
     * @param {Object} requestMessage - Pre-built but not encoded PlatformRequest protobuf message
     * @return {RequestEnvelope} The envelope (for convenience only)
     */
    this.addPlatformRequestToEnvelope = function(envelope, requestType, requestMessage) {
        envelope.platform_requests.push(
            new POGOProtos.Networking.Envelopes.RequestEnvelope.PlatformRequest({
                type: requestType,
                request_message: requestMessage.encode()
            })
        );

        return envelope;
    };

    /**
     * Determines whether the as of yet unknown platform request type 8 should be added
     * to the envelope based on the given type of requests.
     * @private
     * @param {Object[]} requests - Array of request data
     * @return {boolean}
     */
    this.needsPtr8 = function(requests) {
        // Single GET_PLAYER request always gets PTR8
        if (requests.length === 1 && requests[0].type === RequestType.GET_PLAYER) {
            return true;
        }

        // Any GET_MAP_OBJECTS requests get PTR8 except the first one in the session
        if (requests.some(r => r.type === RequestType.GET_MAP_OBJECTS)) {
            if (self.firstGetMapObjects) {
                self.firstGetMapObjects = false;
                return false;
            }

            return true;
        }

        return false;
    };

    /**
     * Creates an RPC envelope with the given list of requests and adds the encrypted signature,
     * or adds the signature to an existing envelope.
     * @private
     * @param {Object[]} requests - Array of requests to build
     * @param {RequestEnvelope} [envelope] - Pre-built request envelope to sign
     * @return {Promise} - A Promise that will be resolved with a RequestEnvelope instance
     */
    this.buildSignedEnvelope = function(requests, envelope) {
        if (!envelope) {
            try {
                envelope = self.buildEnvelope(requests);
            } catch (e) {
                throw new retry.StopError(e);
            }
        }

        if (self.needsPtr8(requests)) {
            self.addPlatformRequestToEnvelope(envelope, PlatformRequestType.UNKNOWN_PTR_8,
                new PlatformRequestMessages.UnknownPtr8Request({
                    message: self.ptr8,
                }));
        }

        let authTicket = envelope.auth_ticket;
        if (!authTicket) {
            authTicket = envelope.auth_info;
        }

        if (self.options.useHashingServer) {
            let key = self.options.hashingKey;
            if (Array.isArray(key)) {
                key = key[self.lastHashingKeyIndex];
                self.lastHashingKeyIndex = (self.lastHashingKeyIndex + 1) % self.options.hashingKey.length;
            }

            self.signatureEncryption.useHashingServer(self.options.hashingServer + self.hashingVersion, key);
        }

        self.signatureEncryption.setAuthTicket(authTicket);

        if (typeof self.options.signatureInfo === 'function') {
            self.signatureEncryption.setFields(self.options.signatureInfo(envelope));
        } else if (self.options.signatureInfo) {
            self.signatureEncryption.setFields(self.options.signatureInfo);
        }

        self.signatureEncryption.setLocation(envelope.latitude, envelope.longitude, envelope.accuracy);

        return retry(() => self.signatureEncryption.encryptAsync(envelope.requests)
                        .catch(err => {
                            if (err.name === 'HashServerError' && err.retry) {
                                throw err;
                            } else {
                                throw new retry.StopError(err);
                            }
                        }),
            {
                interval: 1000,
                backoff: 2,
                max_tries: 5,
                args: envelope.requests,
            })
            .then(sigEncrypted =>
                self.addPlatformRequestToEnvelope(envelope, PlatformRequestType.SEND_ENCRYPTED_SIGNATURE,
                    new PlatformRequestMessages.SendEncryptedSignatureRequest({
                        encrypted_signature: sigEncrypted
                    })
                )
            );
    };

    /**
     * Handle redirection to new API endpoint and resend last request to new endpoint.
     * @private
     * @param {Object[]} requests - Array of requests
     * @param {RequestEnvelope} signedEnvelope - Request envelope
     * @param {ResponseEnvelope} responseEnvelope - Result from API call
     * @return {Promise}
     */
    this.redirect = function(requests, signedEnvelope, responseEnvelope) {
        return new Promise((resolve, reject) => {
            if (!responseEnvelope.api_url) {
                reject(Error('Fetching RPC endpoint failed, none supplied in response'));
                return;
            }

            self.endpoint = 'https://' + responseEnvelope.api_url + '/rpc';

            signedEnvelope.platform_requests = [];
            resolve(self.callRPC(requests, signedEnvelope));
        });
    };

    /**
     * Executes an RPC call with the given list of requests, retrying if necessary.
     * @private
     * @param {Object[]} requests - Array of requests to send
     * @param {RequestEnvelope} [envelope] - Pre-built request envelope to use
     * @return {Promise} - A Promise that will be resolved with the (list of) response messages,
     *     or true if there aren't any
     */
    this.callRPC = function(requests, envelope) {
        if (self.options.maxTries <= 1) return self.tryCallRPC(requests, envelope);

        return retry(() => self.tryCallRPC(requests, envelope), {
            interval: 300,
            backoff: 2,
            max_tries: self.options.maxTries
        });
    };

    /**
     * Executes an RPC call with the given list of requests.
     * @private
     * @param {Object[]} requests - Array of requests to send
     * @param {RequestEnvelope} [envelope] - Pre-built request envelope to use
     * @return {Promise} - A Promise that will be resolved with the (list of) response messages,
     *     or true if there aren't any
     */
    this.tryCallRPC = function(requests, envelope) {
        return self.buildSignedEnvelope(requests, envelope)
            .then(signedEnvelope =>
                self.request.postAsync({
                    url: self.endpoint,
                    proxy: self.options.proxy,
                    body: signedEnvelope.toBuffer()
                })
                .then(response => ({ signedEnvelope: signedEnvelope, response: response }))
            )
            .then(result => {
                const signedEnvelope = result.signedEnvelope;
                const response = result.response;
                if (response.statusCode !== 200) {
                    if (response.statusCode >= 400 && response.statusCode < 500) {
                        /* These are permanent errors so throw StopError */
                        throw new retry.StopError(
                            `Status code ${response.statusCode} received from HTTPS request`
                        );
                    } else {
                        /* Anything else might be recoverable so throw regular Error */
                        throw new Error(
                            `Status code ${response.statusCode} received from HTTPS request`
                        );
                    }
                }

                let responseEnvelope;
                try {
                    responseEnvelope =
                        POGOProtos.Networking.Envelopes.ResponseEnvelope.decode(response.body);
                } catch (e) {
                    if (e.decoded) {
                        responseEnvelope = e.decoded;
                    } else {
                        throw new retry.StopError(e);
                    }
                }

                if (responseEnvelope.error) {
                    throw new retry.StopError(responseEnvelope.error);
                }

                if (responseEnvelope.auth_ticket) self.authTicket = responseEnvelope.auth_ticket;

                if (responseEnvelope.status_code === 53 ||
                    (responseEnvelope.status_code === 2 && self.endpoint === INITIAL_ENDPOINT)) {
                    return self.redirect(requests, signedEnvelope, responseEnvelope);
                }

                responseEnvelope.platform_returns.forEach(platformReturn => {
                    if (platformReturn.type === PlatformRequestType.UNKNOWN_PTR_8) {
                        const ptr8 = PlatformResponses.UnknownPtr8Response.decode(platformReturn.response);
                        if (ptr8) self.ptr8 = ptr8.message;
                    }
                });

                /* Auth expired, auto relogin */
                if (responseEnvelope.status_code === 102 && self.login) {
                    signedEnvelope.platform_requests = [];
                    self.login.reset();
                    return self.login
                                .login(self.options.username, self.options.password)
                                .then(token => {
                                    self.options.authToken = token;
                                    self.authTicket = null;
                                    signedEnvelope.auth_ticket = null;
                                    signedEnvelope.auth_info = this.getAuthInfoObject();
                                    return self.callRPC(requests, signedEnvelope);
                                });
                }

<<<<<<< HEAD
                    /* Auth expire, auto relogin */
                    if (responseEnvelope.status_code === 102 && self.login) {
                        signedEnvelope.platform_requests = [];
                        self.login.reset();
                        self.login.login(self.options.username, self.options.password)
                        .then(token => {
                            self.options.authToken = token;
                            self.authTicket = null;
                            signedEnvelope.auth_ticket = null;
                            signedEnvelope.auth_info = this.getAuthInfoObject();
                            resolve(self.callRPC(requests, signedEnvelope));
                        })
                        .catch(e => {
                            reject(e);
                        })
                        return;
                    }
=======
                /* Throttling, retry same request later */
                if (responseEnvelope.status_code === 52 && self.endpoint !== INITIAL_ENDPOINT) {
                    signedEnvelope.platform_requests = [];
                    return Promise.delay(2000).then(() => self.callRPC(requests, signedEnvelope));
                }
>>>>>>> cce573c7

                /* These codes indicate invalid input, no use in retrying so throw StopError */
                if (responseEnvelope.status_code === 3 || responseEnvelope.status_code === 51 ||
                    responseEnvelope.status_code >= 100) {
                    throw new retry.StopError(
                        `Status code ${responseEnvelope.status_code} received from RPC`
                    );
                }

                /* These can be temporary so throw regular Error */
                if (responseEnvelope.status_code !== 2 && responseEnvelope.status_code !== 1) {
                    throw new Error(
                        `Status code ${responseEnvelope.status_code} received from RPC`
                    );
                }

                let responses = [];

                if (requests) {
                    if (requests.length !== responseEnvelope.returns.length) {
                        throw new Error('Request count does not match response count');
                    }

                    for (let i = 0; i < responseEnvelope.returns.length; i++) {
                        if (!requests[i].responseType) continue;

                        let responseMessage;
                        try {
                            responseMessage = requests[i].responseType.decode(
                                responseEnvelope.returns[i]
                            );
                        } catch (e) {
                            throw new retry.StopError(e);
                        }

                        if (self.options.includeRequestTypeInResponse) {
                            // eslint-disable-next-line no-underscore-dangle
                            responseMessage._requestType = requests[i].type;
                        }
                        responses.push(responseMessage);
                    }
                }

                if (self.options.automaticLongConversion) {
                    responses = Utils.convertLongs(responses);
                }

                if (!responses.length) return true;
                else if (responses.length === 1) return responses[0];
                return responses;
            });
    };

    /**
     * Makes an initial call to the hashing server to verify API version.
     * @private
     * @return {Promise}
     */
    this.initializeHashingServer = function() {
        if (!self.options.hashingServer) throw new Error('Hashing server enabled without host');
        if (!self.options.hashingKey) throw new Error('Hashing server enabled without key');

        if (self.options.hashingServer.slice(-1) !== '/') {
            self.setOption('hashingServer', self.options.hashingServer + '/');
        }

        return Signature.versions.getHashingEndpoint(self.options.hashingServer, self.options.version)
                .then(version => {
                    self.hashingVersion = version;
                });
    };

    /*
     * DEPRECATED METHODS
     */

    /**
     * Sets the authType and authToken options.
     * @deprecated Use options object or setOption() instead
     * @param {string} authType
     * @param {string} authToken
     */
    this.setAuthInfo = function(authType, authToken) {
        self.setOption('authType', authType);
        self.setOption('authToken', authToken);
    };

    /**
     * Sets the includeRequestTypeInResponse option.
     * @deprecated Use options object or setOption() instead
     * @param {bool} includeRequestTypeInResponse
     */
    this.setIncludeRequestTypeInResponse = function(includeRequestTypeInResponse) {
        self.setOption('includeRequestTypeInResponse', includeRequestTypeInResponse);
    };

    /**
     * Sets the maxTries option.
     * @deprecated Use options object or setOption() instead
     * @param {integer} maxTries
     */
    this.setMaxTries = function(maxTries) {
        self.setOption('maxTries', maxTries);
    };

    /**
     * Sets the proxy option.
     * @deprecated Use options object or setOption() instead
     * @param {string} proxy
     */
    this.setProxy = function(proxy) {
        self.setOption('proxy', proxy);
    };

    /**
     * Sets the automaticLongConversion option.
     * @deprecated Use options object or setOption() instead
     * @param {boolean} enable
     */
    this.setAutomaticLongConversionEnabled = function(enable) {
        if (typeof enable !== 'boolean') return;
        self.setOption('automaticLongConversion', enable);
    };
}

module.exports = Client;<|MERGE_RESOLUTION|>--- conflicted
+++ resolved
@@ -1228,31 +1228,11 @@
                                 });
                 }
 
-<<<<<<< HEAD
-                    /* Auth expire, auto relogin */
-                    if (responseEnvelope.status_code === 102 && self.login) {
-                        signedEnvelope.platform_requests = [];
-                        self.login.reset();
-                        self.login.login(self.options.username, self.options.password)
-                        .then(token => {
-                            self.options.authToken = token;
-                            self.authTicket = null;
-                            signedEnvelope.auth_ticket = null;
-                            signedEnvelope.auth_info = this.getAuthInfoObject();
-                            resolve(self.callRPC(requests, signedEnvelope));
-                        })
-                        .catch(e => {
-                            reject(e);
-                        })
-                        return;
-                    }
-=======
                 /* Throttling, retry same request later */
                 if (responseEnvelope.status_code === 52 && self.endpoint !== INITIAL_ENDPOINT) {
                     signedEnvelope.platform_requests = [];
                     return Promise.delay(2000).then(() => self.callRPC(requests, signedEnvelope));
                 }
->>>>>>> cce573c7
 
                 /* These codes indicate invalid input, no use in retrying so throw StopError */
                 if (responseEnvelope.status_code === 3 || responseEnvelope.status_code === 51 ||
