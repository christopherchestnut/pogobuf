'use strict';

const EventEmitter = require('events').EventEmitter,
    Long = require('long'),
    POGOProtos = require('node-pogo-protos'),
    pogoSignature = require('node-pogo-signature'),
    Promise = require('bluebird'),
    request = require('request'),
    retry = require('bluebird-retry'),
    Utils = require('./pogobuf.utils.js'),
    PTCLogin = require('./pogobuf.ptclogin.js'),
    GoogleLogin = require('./pogobuf.googlelogin.js'),
    Signature = require('./pogobuf.signature');

const Lehmer = Utils.Random;

Promise.promisifyAll(request);

const RequestType = POGOProtos.Networking.Requests.RequestType,
    PlatformRequestType = POGOProtos.Networking.Platform.PlatformRequestType,
    PlatformRequestMessages = POGOProtos.Networking.Platform.Requests,
    PlatformResponses = POGOProtos.Networking.Platform.Responses,
    RequestMessages = POGOProtos.Networking.Requests.Messages,
    Responses = POGOProtos.Networking.Responses;

const INITIAL_ENDPOINT = 'https://pgorelease.nianticlabs.com/plfe/rpc';
const INITIAL_PTR8 = '90f6a704505bccac73cec99b07794993e6fd5a12';

// See pogobuf wiki for description of options
const defaultOptions = {
    authType: 'ptc',
<<<<<<< HEAD
    authToken: null,
    username: null,
    password: null,
    downloadSettings: true,
=======
    appSimulation: true,
>>>>>>> 00f36e54
    mapObjectsThrottling: true,
    mapObjectsMinDelay: 5000,
    proxy: null,
    maxTries: 5,
    automaticLongConversion: true,
    includeRequestTypeInResponse: false,
    version: 4500,
    signatureInfo: null,
    useHashingServer: false,
    hashingServer: 'http://hashing.pogodev.io/',
    hashingKey: null,
    deviceId: null,
};

/**
 * Pokémon Go RPC client.
 * @class Client
 * @param {Object} [options] - Client options (see pogobuf wiki for documentation)
 * @memberof pogobuf
 */
function Client(options) {
    if (!(this instanceof Client)) {
        return new Client(options);
    }
    const self = this;

    /*
     * PUBLIC METHODS
     */

     /**
      * Sets the specified client option to the given value.
      * Note that not all options support changes after client initialization.
      * @param {string} option - Option name
      * @param {any} value - Option value
      */
    this.setOption = function(option, value) {
        self.options[option] = value;
    };

    /**
     * Sets the player's latitude and longitude.
     * Note that this does not actually update the player location on the server, it only sets
     * the location to be used in following API calls. To update the location on the server you
     * need to make an API call.
     * @param {number|object} latitude - The player's latitude, or an object with parameters
     * @param {number} longitude - The player's longitude
     * @param {number} [accuracy=0] - The location accuracy in m
     * @param {number} [altitude=0] - The player's altitude
     */
    this.setPosition = function(latitude, longitude, accuracy, altitude) {
        if (typeof latitude === 'object') {
            const pos = latitude;
            latitude = pos.latitude;
            longitude = pos.longitude;
            accuracy = pos.accuracy;
            altitude = pos.altitude;
        }
        self.playerLatitude = latitude;
        self.playerLongitude = longitude;
        self.playerLocationAccuracy = accuracy || 0;
        self.playerAltitude = altitude || 0;
    };

    /**
     * Performs client initialization and do a proper api init call.
     * @param {boolean} [appSimulation] - Deprecated, use appSimulation option instead
     * @return {Promise} promise
     */
    this.init = function(appSimulation) {
        // For backwards compatibility only
        if (typeof appSimulation !== 'undefined') self.setOption('appSimulation', appSimulation);

        self.lastMapObjectsCall = 0;

        // if no signature is defined, use default signature module
        if (!self.options.signatureInfo) {
            Signature.register(self, self.options.deviceId);
        }

        // convert app version (5703) to client version (0.57.3)
        let signatureVersion = '0.' + ((+self.options.version) / 100).toFixed(0);
        signatureVersion += '.' + (+self.options.version % 100);

        self.signatureBuilder = new pogoSignature.Builder({
            protos: POGOProtos,
            version: signatureVersion,
        });
        self.signatureBuilder.encryptAsync = Promise.promisify(self.signatureBuilder.encrypt,
                                                                { context: self.signatureBuilder });

        /*
            The response to the first RPC call does not contain any response messages even though
            the envelope includes requests, technically it wouldn't be necessary to send the
            requests but the app does the same. The call will then automatically be resent to the
            new API endpoint by callRPC().
        */
        self.endpoint = INITIAL_ENDPOINT;

        let promise = Promise.resolve(true);

        // login
        if (!self.options.authToken) {
            if (!self.options.username) throw new Error('No token nor credentials provided.');
            if (self.options.authType === 'ptc') {
                self.login = new PTCLogin();
                if (self.options.proxy) self.login.setProxy(self.options.proxy);
            } else {
                self.login = new GoogleLogin();
            }

            promise = promise.then(() => self.login.login(self.options.username, self.options.password)
                        .then(token => {
                            self.options.authToken = token;
                        }));
        }

        if (self.options.useHashingServer) {
            promise = promise.then(self.initializeHashingServer);
        }

        if (self.options.appSimulation) {
            const ios = POGOProtos.Enums.Platform.IOS;
            const version = +self.options.version;
            promise = promise.then(() => self.batchStart().batchCall())
                        .then(() => self.getPlayer('US', 'en', 'Europe/Paris'))
                        .then(() => self.batchStart()
                                        .downloadRemoteConfigVersion(ios, '', '', '', version)
                                        .checkChallenge()
                                        .getHatchedEggs()
                                        .getInventory()
                                        .checkAwardedBadges()
                                        .downloadSettings()
                                        .batchCall())
                        .then(self.processInitialResponse);
        }

        return promise;
    };

    /**
     * Sets batch mode. All further API requests will be held and executed in one RPC call when
     * {@link #batchCall} is called.
     * @return {Client} this
     */
    this.batchStart = function() {
        if (!self.batchRequests) {
            self.batchRequests = [];
        }
        return self;
    };

    /**
     * Clears the list of batched requests and aborts batch mode.
     */
    this.batchClear = function() {
        delete self.batchRequests;
    };

    /**
     * Executes any batched requests.
     * @return {Promise}
     */
    this.batchCall = function() {
        var p = self.callRPC(self.batchRequests || []);
        self.batchClear();
        return p;
    };

    /**
     * Gets rate limit info from the latest signature server request, if applicable.
     * @return {Object}
     */
    this.getSignatureRateInfo = function() {
        return self.signatureBuilder.rateInfos;
    };

    /*
     * API CALLS (in order of RequestType enum)
     */

    this.getPlayer = function(country, language, timezone) {
        return self.callOrChain({
            type: RequestType.GET_PLAYER,
            message: new RequestMessages.GetPlayerMessage({
                player_locale: {
                    country: country,
                    language: language,
                    timezone: timezone
                }
            }),
            responseType: Responses.GetPlayerResponse
        });
    };

    this.getInventory = function(lastTimestamp) {
        return self.callOrChain({
            type: RequestType.GET_INVENTORY,
            message: new RequestMessages.GetInventoryMessage({
                last_timestamp_ms: lastTimestamp
            }),
            responseType: Responses.GetInventoryResponse
        });
    };

    this.downloadSettings = function(hash) {
        return self.callOrChain({
            type: RequestType.DOWNLOAD_SETTINGS,
            message: new RequestMessages.DownloadSettingsMessage({
                hash: hash
            }),
            responseType: Responses.DownloadSettingsResponse
        });
    };

    this.downloadItemTemplates = function(paginate, pageOffset, pageTimestamp) {
        return self.callOrChain({
            type: RequestType.DOWNLOAD_ITEM_TEMPLATES,
            message: new RequestMessages.DownloadItemTemplatesMessage({
                paginate: paginate,
                page_offset: pageOffset,
                page_timestamp: pageTimestamp
            }),
            responseType: Responses.DownloadItemTemplatesResponse
        });
    };

    this.downloadRemoteConfigVersion = function(platform, deviceManufacturer, deviceModel, locale, appVersion) {
        return self.callOrChain({
            type: RequestType.DOWNLOAD_REMOTE_CONFIG_VERSION,
            message: new RequestMessages.DownloadRemoteConfigVersionMessage({
                platform: platform,
                device_manufacturer: deviceManufacturer,
                device_model: deviceModel,
                locale: locale,
                app_version: appVersion
            }),
            responseType: Responses.DownloadRemoteConfigVersionResponse
        });
    };

    this.registerBackgroundDevice = function(deviceType, deviceID) {
        return self.callOrChain({
            type: RequestType.REGISTER_BACKGROUND_DEVICE,
            message: new RequestMessages.RegisterBackgroundDeviceMessage({
                device_type: deviceType,
                device_id: deviceID
            }),
            responseType: Responses.RegisterBackgroundDeviceResponse
        });
    };

    this.fortSearch = function(fortID, fortLatitude, fortLongitude) {
        return self.callOrChain({
            type: RequestType.FORT_SEARCH,
            message: new RequestMessages.FortSearchMessage({
                fort_id: fortID,
                player_latitude: self.playerLatitude,
                player_longitude: self.playerLongitude,
                fort_latitude: fortLatitude,
                fort_longitude: fortLongitude
            }),
            responseType: Responses.FortSearchResponse
        });
    };

    this.encounter = function(encounterID, spawnPointID) {
        return self.callOrChain({
            type: RequestType.ENCOUNTER,
            message: new RequestMessages.EncounterMessage({
                encounter_id: encounterID,
                spawn_point_id: spawnPointID,
                player_latitude: self.playerLatitude,
                player_longitude: self.playerLongitude
            }),
            responseType: Responses.EncounterResponse
        });
    };

    this.catchPokemon = function(encounterID, pokeballItemID, normalizedReticleSize, spawnPointID, hitPokemon,
        spinModifier, normalizedHitPosition) {
        return self.callOrChain({
            type: RequestType.CATCH_POKEMON,
            message: new RequestMessages.CatchPokemonMessage({
                encounter_id: encounterID,
                pokeball: pokeballItemID,
                normalized_reticle_size: normalizedReticleSize,
                spawn_point_id: spawnPointID,
                hit_pokemon: hitPokemon,
                spin_modifier: spinModifier,
                normalized_hit_position: normalizedHitPosition
            }),
            responseType: Responses.CatchPokemonResponse
        });
    };

    this.fortDetails = function(fortID, fortLatitude, fortLongitude) {
        return self.callOrChain({
            type: RequestType.FORT_DETAILS,
            message: new RequestMessages.FortDetailsMessage({
                fort_id: fortID,
                latitude: fortLatitude,
                longitude: fortLongitude
            }),
            responseType: Responses.FortDetailsResponse
        });
    };

    this.getMapObjects = function(cellIDs, sinceTimestamps) {
        return self.callOrChain({
            type: RequestType.GET_MAP_OBJECTS,
            message: new RequestMessages.GetMapObjectsMessage({
                cell_id: cellIDs,
                since_timestamp_ms: sinceTimestamps,
                latitude: self.playerLatitude,
                longitude: self.playerLongitude
            }),
            responseType: Responses.GetMapObjectsResponse
        });
    };

    this.fortDeployPokemon = function(fortID, pokemonID) {
        return self.callOrChain({
            type: RequestType.FORT_DEPLOY_POKEMON,
            message: new RequestMessages.FortDeployPokemonMessage({
                fort_id: fortID,
                pokemon_id: pokemonID,
                player_latitude: self.playerLatitude,
                player_longitude: self.playerLongitude
            }),
            responseType: Responses.FortDeployPokemonResponse
        });
    };

    this.fortRecallPokemon = function(fortID, pokemonID) {
        return self.callOrChain({
            type: RequestType.FORT_RECALL_POKEMON,
            message: new RequestMessages.FortRecallPokemonMessage({
                fort_id: fortID,
                pokemon_id: pokemonID,
                player_latitude: self.playerLatitude,
                player_longitude: self.playerLongitude
            }),
            responseType: Responses.FortRecallPokemonResponse
        });
    };

    this.releasePokemon = function(pokemonIDs) {
        if (!Array.isArray(pokemonIDs)) pokemonIDs = [pokemonIDs];

        return self.callOrChain({
            type: RequestType.RELEASE_POKEMON,
            message: new RequestMessages.ReleasePokemonMessage({
                pokemon_id: pokemonIDs.length === 1 ? pokemonIDs[0] : undefined,
                pokemon_ids: pokemonIDs.length > 1 ? pokemonIDs : undefined
            }),
            responseType: Responses.ReleasePokemonResponse
        });
    };

    this.useItemPotion = function(itemID, pokemonID) {
        return self.callOrChain({
            type: RequestType.USE_ITEM_POTION,
            message: new RequestMessages.UseItemPotionMessage({
                item_id: itemID,
                pokemon_id: pokemonID
            }),
            responseType: Responses.UseItemPotionResponse
        });
    };

    this.useItemCapture = function(itemID, encounterID, spawnPointID) {
        return self.callOrChain({
            type: RequestType.USE_ITEM_CAPTURE,
            message: new RequestMessages.UseItemCaptureMessage({
                item_id: itemID,
                encounter_id: encounterID,
                spawn_point_id: spawnPointID
            }),
            responseType: Responses.UseItemCaptureResponse
        });
    };

    this.useItemRevive = function(itemID, pokemonID) {
        return self.callOrChain({
            type: RequestType.USE_ITEM_REVIVE,
            message: new RequestMessages.UseItemReviveMessage({
                item_id: itemID,
                pokemon_id: pokemonID
            }),
            responseType: Responses.UseItemReviveResponse
        });
    };

    this.getPlayerProfile = function(playerName) {
        return self.callOrChain({
            type: RequestType.GET_PLAYER_PROFILE,
            message: new RequestMessages.GetPlayerProfileMessage({
                player_name: playerName
            }),
            responseType: Responses.GetPlayerProfileResponse
        });
    };

    this.evolvePokemon = function(pokemonID, evolutionRequirementItemID) {
        return self.callOrChain({
            type: RequestType.EVOLVE_POKEMON,
            message: new RequestMessages.EvolvePokemonMessage({
                pokemon_id: pokemonID,
                evolution_item_requirement: evolutionRequirementItemID
            }),
            responseType: Responses.EvolvePokemonResponse
        });
    };

    this.getHatchedEggs = function() {
        return self.callOrChain({
            type: RequestType.GET_HATCHED_EGGS,
            responseType: Responses.GetHatchedEggsResponse
        });
    };

    this.encounterTutorialComplete = function(pokemonID) {
        return self.callOrChain({
            type: RequestType.ENCOUNTER_TUTORIAL_COMPLETE,
            message: new RequestMessages.EncounterTutorialCompleteMessage({
                pokemon_id: pokemonID
            }),
            responseType: Responses.EncounterTutorialCompleteResponse
        });
    };

    this.levelUpRewards = function(level) {
        return self.callOrChain({
            type: RequestType.LEVEL_UP_REWARDS,
            message: new RequestMessages.LevelUpRewardsMessage({
                level: level
            }),
            responseType: Responses.LevelUpRewardsResponse
        });
    };

    this.checkAwardedBadges = function() {
        return self.callOrChain({
            type: RequestType.CHECK_AWARDED_BADGES,
            responseType: Responses.CheckAwardedBadgesResponse
        });
    };

    this.useItemGym = function(itemID, gymID) {
        return self.callOrChain({
            type: RequestType.USE_ITEM_GYM,
            message: new RequestMessages.UseItemGymMessage({
                item_id: itemID,
                gym_id: gymID,
                player_latitude: self.playerLatitude,
                player_longitude: self.playerLongitude
            }),
            responseType: Responses.UseItemGymResponse
        });
    };

    this.getGymDetails = function(gymID, gymLatitude, gymLongitude, clientVersion) {
        return self.callOrChain({
            type: RequestType.GET_GYM_DETAILS,
            message: new RequestMessages.GetGymDetailsMessage({
                gym_id: gymID,
                player_latitude: self.playerLatitude,
                player_longitude: self.playerLongitude,
                gym_latitude: gymLatitude,
                gym_longitude: gymLongitude,
                client_version: clientVersion
            }),
            responseType: Responses.GetGymDetailsResponse
        });
    };

    this.startGymBattle = function(gymID, attackingPokemonIDs, defendingPokemonID) {
        return self.callOrChain({
            type: RequestType.START_GYM_BATTLE,
            message: new RequestMessages.StartGymBattleMessage({
                gym_id: gymID,
                attacking_pokemon_ids: attackingPokemonIDs,
                defending_pokemon_id: defendingPokemonID,
                player_latitude: self.playerLatitude,
                player_longitude: self.playerLongitude
            }),
            responseType: Responses.StartGymBattleResponse
        });
    };

    this.attackGym = function(gymID, battleID, attackActions, lastRetrievedAction) {
        return self.callOrChain({
            type: RequestType.ATTACK_GYM,
            message: new RequestMessages.AttackGymMessage({
                gym_id: gymID,
                battle_id: battleID,
                attack_actions: attackActions,
                last_retrieved_action: lastRetrievedAction,
                player_latitude: self.playerLatitude,
                player_longitude: self.playerLongitude
            }),
            responseType: Responses.AttackGymResponse
        });
    };

    this.recycleInventoryItem = function(itemID, count) {
        return self.callOrChain({
            type: RequestType.RECYCLE_INVENTORY_ITEM,
            message: new RequestMessages.RecycleInventoryItemMessage({
                item_id: itemID,
                count: count
            }),
            responseType: Responses.RecycleInventoryItemResponse
        });
    };

    this.collectDailyBonus = function() {
        return self.callOrChain({
            type: RequestType.COLLECT_DAILY_BONUS,
            responseType: Responses.CollectDailyBonusResponse
        });
    };

    this.useItemXPBoost = function(itemID) {
        return self.callOrChain({
            type: RequestType.USE_ITEM_XP_BOOST,
            message: new RequestMessages.UseItemXpBoostMessage({
                item_id: itemID
            }),
            responseType: Responses.UseItemXpBoostResponse
        });
    };

    this.useItemEggIncubator = function(itemID, pokemonID) {
        return self.callOrChain({
            type: RequestType.USE_ITEM_EGG_INCUBATOR,
            message: new RequestMessages.UseItemEggIncubatorMessage({
                item_id: itemID,
                pokemon_id: pokemonID
            }),
            responseType: Responses.UseItemEggIncubatorResponse
        });
    };

    this.useIncense = function(itemID) {
        return self.callOrChain({
            type: RequestType.USE_INCENSE,
            message: new RequestMessages.UseIncenseMessage({
                incense_type: itemID
            }),
            responseType: Responses.UseIncenseResponse
        });
    };

    this.getIncensePokemon = function() {
        return self.callOrChain({
            type: RequestType.GET_INCENSE_POKEMON,
            message: new RequestMessages.GetIncensePokemonMessage({
                player_latitude: self.playerLatitude,
                player_longitude: self.playerLongitude
            }),
            responseType: Responses.GetIncensePokmeonResponse
        });
    };

    this.incenseEncounter = function(encounterID, encounterLocation) {
        return self.callOrChain({
            type: RequestType.INCENSE_ENCOUNTER,
            message: new RequestMessages.IncenseEncounterMessage({
                encounter_id: encounterID,
                encounter_location: encounterLocation
            }),
            responseType: Responses.IncenseEncounterResponse
        });
    };

    this.addFortModifier = function(modifierItemID, fortID) {
        return self.callOrChain({
            type: RequestType.ADD_FORT_MODIFIER,
            message: new RequestMessages.AddFortModifierMessage({
                modifier_type: modifierItemID,
                fort_id: fortID,
                player_latitude: self.playerLatitude,
                player_longitude: self.playerLongitude
            })
        });
    };

    this.diskEncounter = function(encounterID, fortID) {
        return self.callOrChain({
            type: RequestType.DISK_ENCOUNTER,
            message: new RequestMessages.DiskEncounterMessage({
                encounter_id: encounterID,
                fort_id: fortID,
                player_latitude: self.playerLatitude,
                player_longitude: self.playerLongitude
            }),
            responseType: Responses.DiskEncounterResponse
        });
    };

    this.collectDailyDefenderBonus = function() {
        return self.callOrChain({
            type: RequestType.COLLECT_DAILY_DEFENDER_BONUS,
            responseType: Responses.CollectDailyDefenderBonusResponse
        });
    };

    this.upgradePokemon = function(pokemonID) {
        return self.callOrChain({
            type: RequestType.UPGRADE_POKEMON,
            message: new RequestMessages.UpgradePokemonMessage({
                pokemon_id: pokemonID
            }),
            responseType: Responses.UpgradePokemonResponse
        });
    };

    this.setFavoritePokemon = function(pokemonID, isFavorite) {
        return self.callOrChain({
            type: RequestType.SET_FAVORITE_POKEMON,
            message: new RequestMessages.SetFavoritePokemonMessage({
                pokemon_id: pokemonID,
                is_favorite: isFavorite
            }),
            responseType: Responses.SetFavoritePokemonResponse
        });
    };

    this.nicknamePokemon = function(pokemonID, nickname) {
        return self.callOrChain({
            type: RequestType.NICKNAME_POKEMON,
            message: new RequestMessages.NicknamePokemonMessage({
                pokemon_id: pokemonID,
                nickname: nickname
            }),
            responseType: Responses.NicknamePokemonResponse
        });
    };

    this.equipBadge = function(badgeType) {
        return self.callOrChain({
            type: RequestType.EQUIP_BADGE,
            message: new RequestMessages.EquipBadgeMessage({
                badge_type: badgeType
            }),
            responseType: Responses.EquipBadgeResponse
        });
    };

    this.setContactSettings = function(sendMarketingEmails, sendPushNotifications) {
        return self.callOrChain({
            type: RequestType.SET_CONTACT_SETTINGS,
            message: new RequestMessages.SetContactSettingsMessage({
                contact_settings: {
                    send_marketing_emails: sendMarketingEmails,
                    send_push_notifications: sendPushNotifications
                }
            }),
            responseType: Responses.SetContactSettingsResponse
        });
    };

    this.setBuddyPokemon = function(pokemonID) {
        return self.callOrChain({
            type: RequestType.SET_BUDDY_POKEMON,
            message: new RequestMessages.SetBuddyPokemonMessage({
                pokemon_id: pokemonID
            }),
            responseType: Responses.SetBuddyPokemonResponse
        });
    };

    this.getBuddyWalked = function() {
        return self.callOrChain({
            type: RequestType.GET_BUDDY_WALKED,
            responseType: Responses.GetBuddyWalkedResponse
        });
    };

    this.useItemEncounter = function(itemID, encounterID, spawnPointGUID) {
        return self.callOrChain({
            type: RequestType.USE_ITEM_ENCOUNTER,
            message: new RequestMessages.UseItemEncounterMessage({
                item: itemID,
                encounter_id: encounterID,
                spawn_point_guid: spawnPointGUID
            }),
            responseType: Responses.UseItemEncounterResponse
        });
    };

    this.getAssetDigest = function(platform, deviceManufacturer, deviceModel, locale, appVersion) {
        return self.callOrChain({
            type: RequestType.GET_ASSET_DIGEST,
            message: new RequestMessages.GetAssetDigestMessage({
                platform: platform,
                device_manufacturer: deviceManufacturer,
                device_model: deviceModel,
                locale: locale,
                app_version: appVersion
            }),
            responseType: Responses.GetAssetDigestResponse
        });
    };

    this.getDownloadURLs = function(assetIDs) {
        return self.callOrChain({
            type: RequestType.GET_DOWNLOAD_URLS,
            message: new RequestMessages.GetDownloadUrlsMessage({
                asset_id: assetIDs
            }),
            responseType: Responses.GetDownloadUrlsResponse
        });
    };

    this.claimCodename = function(codename) {
        return self.callOrChain({
            type: RequestType.CLAIM_CODENAME,
            message: new RequestMessages.ClaimCodenameMessage({
                codename: codename
            }),
            responseType: Responses.ClaimCodenameResponse
        });
    };

    this.setAvatar = function(skin, hair, shirt, pants, hat, shoes, avatar, eyes, backpack) {
        return self.callOrChain({
            type: RequestType.SET_AVATAR,
            message: new RequestMessages.SetAvatarMessage({
                player_avatar: {
                    skin: skin,
                    hair: hair,
                    shirt: shirt,
                    pants: pants,
                    hat: hat,
                    shoes: shoes,
                    avatar: avatar,
                    eyes: eyes,
                    backpack: backpack
                }
            }),
            responseType: Responses.SetAvatarResponse
        });
    };

    this.setPlayerTeam = function(teamColor) {
        return self.callOrChain({
            type: RequestType.SET_PLAYER_TEAM,
            message: new RequestMessages.SetPlayerTeamMessage({
                team: teamColor
            }),
            responseType: Responses.SetPlayerTeamResponse
        });
    };

    this.markTutorialComplete = function(tutorialsCompleted, sendMarketingEmails, sendPushNotifications) {
        return self.callOrChain({
            type: RequestType.MARK_TUTORIAL_COMPLETE,
            message: new RequestMessages.MarkTutorialCompleteMessage({
                tutorials_completed: tutorialsCompleted,
                send_marketing_emails: sendMarketingEmails,
                send_push_notifications: sendPushNotifications
            }),
            responseType: Responses.MarkTutorialCompleteResponse
        });
    };

    this.checkChallenge = function(isDebugRequest) {
        return self.callOrChain({
            type: RequestType.CHECK_CHALLENGE,
            message: new RequestMessages.CheckChallengeMessage({
                debug_request: isDebugRequest
            }),
            responseType: Responses.CheckChallengeResponse
        });
    };

    this.verifyChallenge = function(token) {
        return self.callOrChain({
            type: RequestType.VERIFY_CHALLENGE,
            message: new RequestMessages.VerifyChallengeMessage({
                token: token
            }),
            responseType: Responses.VerifyChallengeResponse
        });
    };

    this.echo = function() {
        return self.callOrChain({
            type: RequestType.ECHO,
            responseType: Responses.EchoResponse
        });
    };

    this.sfidaActionLog = function() {
        return self.callOrChain({
            type: RequestType.SFIDA_ACTION_LOG,
            responseType: Responses.SfidaActionLogResponse
        });
    };

    this.listAvatarCustomizations = function(avatarType, slots, filters, start, limit) {
        return self.callOrChain({
            type: RequestType.LIST_AVATAR_CUSTOMIZATIONS,
            message: new RequestMessages.ListAvatarCustomizationsMessage({
                avatar_type: avatarType,
                slot: slots,
                filters: filters,
                start: start,
                limit: limit
            }),
            responseType: Responses.ListAvatarCustomizationsResponse
        });
    };

    this.setAvatarItemAsViewed = function(avatarTemplateIDs) {
        return self.callOrChain({
            type: RequestType.SET_AVATAR_ITEM_AS_VIEWED,
            message: new RequestMessages.SetAvatarItemAsViewedMessage({
                avatar_template_id: avatarTemplateIDs
            }),
            responseType: Responses.SetAvatarItemAsViewdResponse
        });
    };

    /*
     * INTERNAL STUFF
     */

    this.request = request.defaults({
        headers: {
            'User-Agent': 'Niantic App',
            'Accept': '*/*',
            'Content-Type': 'application/x-www-form-urlencoded',
            'Accept-Language': 'en-us',
        },
        gzip: true,
        encoding: null,
    });

    this.options = Object.assign({}, defaultOptions, options || {});
    this.authTicket = null;
    this.rpcId = 2;
    this.lastHashingKeyIndex = 0;
    this.firstGetMapObjects = true;
    this.lehmer = new Lehmer(16807);
    this.ptr8 = INITIAL_PTR8;

    /**
     * Executes a request and returns a Promise or, if we are in batch mode, adds it to the
     * list of batched requests and returns this (for chaining).
     * @private
     * @param {object} requestMessage - RPC request object
     * @return {Promise|Client}
     */
    this.callOrChain = function(requestMessage) {
        if (self.batchRequests) {
            self.batchRequests.push(requestMessage);
            return self;
        } else {
            return self.callRPC([requestMessage]);
        }
    };

    /**
     * Generates next rpc request id
     * @private
     * @return {Long}
     */
    this.getRequestID = function() {
        return new Long(self.rpcId++, this.lehmer.nextInt());
    };

    /**
     * Generate auth_info object from authToken
     * @return {object} auth_info to put in envelop
     */
    this.getAuthInfoObject = function() {
        let unknown2 = 0;
        if (self.options.authType === 'ptc') {
            const values = [2, 8, 21, 21, 21, 28, 37, 56, 59, 59, 59];
            unknown2 = values[Math.floor(values.length * Math.random())];
        }
        return {
            provider: self.options.authType,
            token: {
                contents: self.options.authToken,
                unknown2: unknown2,
            }
        };
    };

    /**
     * Creates an RPC envelope with the given list of requests.
     * @private
     * @param {Object[]} requests - Array of requests to build
     * @return {POGOProtos.Networking.Envelopes.RequestEnvelope}
     */
    this.buildEnvelope = function(requests) {
        var envelopeData = {
            status_code: 2,
            request_id: self.getRequestID(),
            ms_since_last_locationfix: 100 + Math.floor(Math.random() * 900)
        };

        if (self.playerLatitude) envelopeData.latitude = self.playerLatitude;
        if (self.playerLongitude) envelopeData.longitude = self.playerLongitude;
        if (self.playerLocationAccuracy) {
            envelopeData.accuracy = self.playerLocationAccuracy;
        } else {
            const values = [5, 5, 5, 5, 10, 10, 10, 30, 30, 50, 65];
            values.unshift(Math.floor(Math.random() * (80 - 66)) + 66);
            envelopeData.accuracy = values[Math.floor(values.length * Math.random())];
        }

        if (self.authTicket) {
            envelopeData.auth_ticket = self.authTicket;
        } else if (!self.options.authType || !self.options.authToken) {
            throw Error('No auth info provided');
        } else {
            envelopeData.auth_info = this.getAuthInfoObject();
        }

        if (requests) {
            self.emit('request', {
                request_id: envelopeData.request_id.toString(),
                requests: requests.map(r => ({
                    name: Utils.getEnumKeyByValue(RequestType, r.type),
                    type: r.type,
                    data: r.message
                }))
            });

            envelopeData.requests = requests.map(r => {
                var requestData = {
                    request_type: r.type
                };

                if (r.message) {
                    requestData.request_message = r.message.encode();
                }

                return requestData;
            });
        }

        self.emit('raw-request', envelopeData);

        return new POGOProtos.Networking.Envelopes.RequestEnvelope(envelopeData);
    };

    /**
     * Constructs and adds a platform request to a request envelope.
     * @private
     * @param {RequestEnvelope} envelope - Request envelope
     * @param {PlatformRequestType} requestType - Type of the platform request to add
     * @param {Object} requestMessage - Pre-built but not encoded PlatformRequest protobuf message
     * @return {RequestEnvelope} The envelope (for convenience only)
     */
    this.addPlatformRequestToEnvelope = function(envelope, requestType, requestMessage) {
        envelope.platform_requests.push(
            new POGOProtos.Networking.Envelopes.RequestEnvelope.PlatformRequest({
                type: requestType,
                request_message: requestMessage.encode()
            })
        );

        return envelope;
    };

    /**
     * Determines whether the as of yet unknown platform request type 8 should be added
     * to the envelope based on the given type of requests.
     * @private
     * @param {Object[]} requests - Array of request data
     * @return {boolean}
     */
    this.needsPtr8 = function(requests) {
        // Single GET_PLAYER request always gets PTR8
        if (requests.length === 1 && requests[0].type === RequestType.GET_PLAYER) {
            return true;
        }

        // Any GET_MAP_OBJECTS requests get PTR8 except the first one in the session
        if (requests.some(r => r.type === RequestType.GET_MAP_OBJECTS)) {
            if (self.firstGetMapObjects) {
                self.firstGetMapObjects = false;
                return false;
            }

            return true;
        }

        return false;
    };

    /**
     * Creates an RPC envelope with the given list of requests and adds the encrypted signature,
     * or adds the signature to an existing envelope.
     * @private
     * @param {Object[]} requests - Array of requests to build
     * @param {RequestEnvelope} [envelope] - Pre-built request envelope to sign
     * @return {Promise} - A Promise that will be resolved with a RequestEnvelope instance
     */
    this.buildSignedEnvelope = function(requests, envelope) {
        if (!envelope) {
            try {
                envelope = self.buildEnvelope(requests);
            } catch (e) {
                throw new retry.StopError(e);
            }
        }

        if (self.needsPtr8(requests)) {
            self.addPlatformRequestToEnvelope(envelope, PlatformRequestType.UNKNOWN_PTR_8,
                new PlatformRequestMessages.UnknownPtr8Request({
                    message: self.ptr8,
                }));
        }

        let authTicket = envelope.auth_ticket;
        if (!authTicket) {
            authTicket = envelope.auth_info;
        }

        if (self.options.useHashingServer) {
            let key = self.options.hashingKey;
            if (Array.isArray(key)) {
                key = key[self.lastHashingKeyIndex];
                self.lastHashingKeyIndex = (self.lastHashingKeyIndex + 1) % self.options.hashingKey.length;
            }

            self.signatureBuilder.useHashingServer(self.options.hashingServer + self.hashingVersion, key);
        }

        self.signatureBuilder.setAuthTicket(authTicket);
        self.signatureBuilder.setLocation(envelope.latitude, envelope.longitude, envelope.accuracy);

        if (typeof self.options.signatureInfo === 'function') {
            self.signatureBuilder.setFields(self.options.signatureInfo(envelope));
        } else if (self.options.signatureInfo) {
            self.signatureBuilder.setFields(self.options.signatureInfo);
        }

        return retry(() => self.signatureBuilder.encryptAsync(envelope.requests)
                        .catch(err => {
                            if (err.name === 'HashServerError' && err.message === 'Request limited') {
                                throw err;
                            } else {
                                throw new retry.StopError(err);
                            }
                        }),
            {
                interval: 1000,
                backoff: 2,
                max_tries: 10,
                args: envelope.requests,
            })
            .then(sigEncrypted =>
                self.addPlatformRequestToEnvelope(envelope, PlatformRequestType.SEND_ENCRYPTED_SIGNATURE,
                    new PlatformRequestMessages.SendEncryptedSignatureRequest({
                        encrypted_signature: sigEncrypted
                    })
                )
            );
    };

    /**
     * Executes an RPC call with the given list of requests, retrying if necessary.
     * @private
     * @param {Object[]} requests - Array of requests to send
     * @param {RequestEnvelope} [envelope] - Pre-built request envelope to use
     * @return {Promise} - A Promise that will be resolved with the (list of) response messages,
     *     or true if there aren't any
     */
    this.callRPC = function(requests, envelope) {
        // If the requests include a map objects request, make sure the minimum delay
        // since the last call has passed
        if (requests.some(r => r.type === RequestType.GET_MAP_OBJECTS)) {
            var now = new Date().getTime(),
                delayNeeded = self.lastMapObjectsCall + self.options.mapObjectsMinDelay - now;

            if (delayNeeded > 0 && self.options.mapObjectsThrottling) {
                return Promise.delay(delayNeeded).then(() => self.callRPC(requests, envelope));
            }

            self.lastMapObjectsCall = now;
        }

        if (self.options.maxTries <= 1) return self.tryCallRPC(requests, envelope);

        return retry(() => self.tryCallRPC(requests, envelope), {
            interval: 300,
            backoff: 2,
            max_tries: self.options.maxTries
        });
    };

    /**
     * Handle redirection.
     * @param {Object[]} requests - Array of requests to send
     * @param {RequestEnvelope} signedEnvelope - request envelope
     * @param {ResponseEnvelope} responseEnvelope - result from api call
     * @param {function} resolve - called with success
     * @param {function} reject - called in case of failure
     */
    this.redirect = function(requests, signedEnvelope, responseEnvelope, resolve, reject) {
        if (!responseEnvelope.api_url) {
            reject(Error('Fetching RPC endpoint failed, none supplied in response'));
            return;
        }

        self.endpoint = 'https://' + responseEnvelope.api_url + '/rpc';

        self.emit('endpoint-response', {
            status_code: responseEnvelope.status_code,
            request_id: responseEnvelope.request_id.toString(),
            api_url: responseEnvelope.api_url
        });

        signedEnvelope.platform_requests = [];
        resolve(self.callRPC(requests, signedEnvelope));
    };

    /**
     * Executes an RPC call with the given list of requests.
     * @private
     * @param {Object[]} requests - Array of requests to send
     * @param {RequestEnvelope} [envelope] - Pre-built request envelope to use
     * @return {Promise} - A Promise that will be resolved with the (list of) response messages,
     *     or true if there aren't any
     */
    this.tryCallRPC = function(requests, envelope) {
        return self.buildSignedEnvelope(requests, envelope)
            .then(signedEnvelope => new Promise((resolve, reject) => {
                self.request({
                    method: 'POST',
                    url: self.endpoint,
                    proxy: self.options.proxy,
                    body: signedEnvelope.toBuffer()
                }, (err, response, body) => {
                    if (err) {
                        reject(Error(err));
                        return;
                    }

                    if (response.statusCode !== 200) {
                        if (response.statusCode >= 400 && response.statusCode < 500) {
                            /* These are permanent errors so throw StopError */
                            reject(new retry.StopError(
                                `Status code ${response.statusCode} received from HTTPS request`
                            ));
                        } else {
                            /* Anything else might be recoverable so throw regular Error */
                            reject(Error(
                                `Status code ${response.statusCode} received from HTTPS request`
                            ));
                        }
                        return;
                    }

                    var responseEnvelope;
                    try {
                        responseEnvelope =
                            POGOProtos.Networking.Envelopes.ResponseEnvelope.decode(body);
                    } catch (e) {
                        self.emit('parse-envelope-error', body, e);
                        if (e.decoded) {
                            responseEnvelope = e.decoded;
                        } else {
                            reject(new retry.StopError(e));
                            return;
                        }
                    }

                    self.emit('raw-response', responseEnvelope);

                    if (responseEnvelope.error) {
                        reject(new retry.StopError(responseEnvelope.error));
                        return;
                    }

                    if (responseEnvelope.auth_ticket) self.authTicket = responseEnvelope.auth_ticket;

                    if (self.endpoint === INITIAL_ENDPOINT || responseEnvelope.status_code === 53) {
                        self.redirect(requests, signedEnvelope, responseEnvelope, resolve, reject);
                        return;
                    }

                    responseEnvelope.platform_returns.forEach(platformReturn => {
                        if (platformReturn.type === PlatformRequestType.UNKNOWN_PTR_8) {
                            const ptr8 = PlatformResponses.UnknownPtr8Response.decode(platformReturn.response);
                            if (ptr8) self.ptr8 = ptr8.message;
                        }
                    });

                    /* Auth expire, auto relogin */
                    if (responseEnvelope.status_code === 102 && self.login) {
                        signedEnvelope.platform_requests = [];
                        self.login.reset();
                        self.login.login(self.options.username, self.options.password)
                        .then(token => {
                            self.options.authToken = token;
                            self.authTicket = null;
                            signedEnvelope.auth_ticket = null;
                            signedEnvelope.auth_info = this.getAuthInfoObject();
                            resolve(self.callRPC(requests, signedEnvelope));
                        });
                        return;
                    }

                    /* Throttling, retry same request later */
                    if (responseEnvelope.status_code === 52) {
                        signedEnvelope.platform_requests = [];
                        Promise.delay(2000).then(() => {
                            resolve(self.callRPC(requests, signedEnvelope));
                        });
                        return;
                    }

                    /* These codes indicate invalid input, no use in retrying so throw StopError */
                    if (responseEnvelope.status_code === 3 || responseEnvelope.status_code === 51 ||
                        responseEnvelope.status_code >= 100) {
                        reject(new retry.StopError(
                            `Status code ${responseEnvelope.status_code} received from RPC`
                        ));
                    }

                    /* These can be temporary so throw regular Error */
                    if (responseEnvelope.status_code !== 2 && responseEnvelope.status_code !== 1) {
                        reject(Error(
                            `Status code ${responseEnvelope.status_code} received from RPC`
                        ));
                        return;
                    }

                    var responses = [];

                    if (requests) {
                        if (requests.length !== responseEnvelope.returns.length) {
                            reject(Error('Request count does not match response count'));
                            return;
                        }

                        for (var i = 0; i < responseEnvelope.returns.length; i++) {
                            if (!requests[i].responseType) continue;

                            var responseMessage;
                            try {
                                responseMessage = requests[i].responseType.decode(
                                    responseEnvelope.returns[i]
                                );
                            } catch (e) {
                                self.emit('parse-response-error',
                                    responseEnvelope.returns[i].toBuffer(), e);
                                reject(new retry.StopError(e));
                                return;
                            }

                            if (self.options.includeRequestTypeInResponse) {
                                // eslint-disable-next-line no-underscore-dangle
                                responseMessage._requestType = requests[i].type;
                            }
                            responses.push(responseMessage);
                        }
                    }

                    self.emit('response', {
                        status_code: responseEnvelope.status_code,
                        request_id: responseEnvelope.request_id.toString(),
                        responses: responses.map((r, h) => ({
                            name: Utils.getEnumKeyByValue(
                                RequestType, requests[h].type
                            ),
                            type: requests[h].type,
                            data: r
                        }))
                    });

                    if (self.options.automaticLongConversion) {
                        responses = Utils.convertLongs(responses);
                    }

                    if (!responses.length) resolve(true);
                    else if (responses.length === 1) resolve(responses[0]);
                    else resolve(responses);
                });
            }));
    };

    /**
     * Processes the data received from the initial API call during init().
     * @private
     * @param {Object} responses - Response from API call
     * @return {Object} responses - Unomdified response (to send back to Promise)
     */
    this.processInitialResponse = function(responses) {
        // Extract the minimum delay of getMapObjects()
        if (responses.length >= 5) {
            const settingsResponse = responses[5];
            if (settingsResponse &&
                !settingsResponse.error &&
                settingsResponse.settings &&
                settingsResponse.settings.map_settings &&
                settingsResponse.settings.map_settings.get_map_objects_min_refresh_seconds
            ) {
                self.setOption('mapObjectsMinDelay',
                    settingsResponse.settings.map_settings.get_map_objects_min_refresh_seconds * 1000);
            }
        }
        return responses;
    };

    /**
     * Makes an initial call to the hashing server to verify API version.
     * @private
     * @return {Promise}
     */
    this.initializeHashingServer = function() {
        if (!self.options.hashingServer) throw new Error('Hashing server enabled without host');
        if (!self.options.hashingKey) throw new Error('Hashing server enabled without key');

        if (self.options.hashingServer.slice(-1) !== '/') {
            self.setOption('hashingServer', self.options.hashingServer + '/');
        }

        return request.getAsync(self.options.hashingServer + 'api/hash/versions').then(response => {
            const versions = JSON.parse(response.body);
            if (!versions) throw new Error('Invalid initial response from hashing server');

            let iosVersion = '1.' + ((+self.options.version - 3000) / 100).toFixed(0);
            iosVersion += '.' + (+self.options.version % 100);

            self.hashingVersion = versions[iosVersion];

            if (!self.hashingVersion) {
                throw new Error('Unsupported version for hashserver: ' + self.options.version + '/' + iosVersion);
            }

            return true;
        });
    };

    /*
     * DEPRECATED METHODS
     */

    /**
     * Sets the authType and authToken options.
     * @deprecated Use options object or setOption() instead
     * @param {string} authType
     * @param {string} authToken
     */
    this.setAuthInfo = function(authType, authToken) {
        self.setOption('authType', authType);
        self.setOption('authToken', authToken);
    };

    /**
     * Sets the includeRequestTypeInResponse option.
     * @deprecated Use options object or setOption() instead
     * @param {bool} includeRequestTypeInResponse
     */
    this.setIncludeRequestTypeInResponse = function(includeRequestTypeInResponse) {
        self.setOption('includeRequestTypeInResponse', includeRequestTypeInResponse);
    };

    /**
     * Sets the maxTries option.
     * @deprecated Use options object or setOption() instead
     * @param {integer} maxTries
     */
    this.setMaxTries = function(maxTries) {
        self.setOption('maxTries', maxTries);
    };

    /**
     * Sets the proxy option.
     * @deprecated Use options object or setOption() instead
     * @param {string} proxy
     */
    this.setProxy = function(proxy) {
        self.setOption('proxy', proxy);
    };

    /**
     * Sets the mapObjectsThrottling option.
     * @deprecated Use options object or setOption() instead
     * @param {boolean} enable
     */
    this.setMapObjectsThrottlingEnabled = function(enable) {
        self.setOption('mapObjectsThrottling', enable);
    };

    /**
     * Sets the signatureInfo option.
     * @deprecated Use options object or setOption() instead
     * @param {object|function} info
     */
    this.setSignatureInfo = function(info) {
        self.setOption('signatureInfo', info);
    };

    /**
     * Sets a callback to be called for any envelope or request just before it is sent to
     * the server (mostly for debugging purposes).
     * @deprecated Use the raw-request event instead
     * @param {function} callback - function to call on requests
     */
    this.setRequestCallback = function(callback) {
        self.on('raw-request', callback);
    };

    /**
     * Sets a callback to be called for any envelope or response just after it has been
     * received from the server (mostly for debugging purposes).
     * @deprecated Use the raw-response event instead
     * @param {function} callback - function to call on responses
     */
    this.setResponseCallback = function(callback) {
        self.on('raw-response', callback);
    };

    /**
     * Sets the automaticLongConversion option.
     * @deprecated Use options object or setOption() instead
     * @param {boolean} enable
     */
    this.setAutomaticLongConversionEnabled = function(enable) {
        if (typeof enable !== 'boolean') return;
        self.setOption('automaticLongConversion', enable);
    };
}

Client.prototype = Object.create(EventEmitter.prototype);

module.exports = Client;<|MERGE_RESOLUTION|>--- conflicted
+++ resolved
@@ -29,14 +29,11 @@
 // See pogobuf wiki for description of options
 const defaultOptions = {
     authType: 'ptc',
-<<<<<<< HEAD
     authToken: null,
     username: null,
     password: null,
     downloadSettings: true,
-=======
     appSimulation: true,
->>>>>>> 00f36e54
     mapObjectsThrottling: true,
     mapObjectsMinDelay: 5000,
     proxy: null,
