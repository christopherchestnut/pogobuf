--- conflicted
+++ resolved
@@ -39,11 +39,7 @@
         /**
          * Performs client initialization and downloads needed settings from the API.
          */
-<<<<<<< HEAD
-        init(downloadSettings: boolean): Promise<any>;
-=======
         init(downloadSettings?: boolean): Promise<any>;
->>>>>>> dbce0c5f
 
         /**
          * Sets batch mode. All further API requests will be held and executed in one RPC call when batchCall() is called.
@@ -114,11 +110,7 @@
         downloadItemTemplates(
             paginate: boolean,
             pageOffset?: number,
-<<<<<<< HEAD
-            pageTimestamp?: number
-=======
             pageTimestamp?: Long
->>>>>>> dbce0c5f
         ): Promise<POGOProtos.Networking.Responses.DownloadItemTemplatesResponse>;
 
         downloadRemoteConfigVersion(
