--- conflicted
+++ resolved
@@ -13,8 +13,6 @@
          * @param {Object} options Client options (see pogobuf wiki for documentation)
          */
         constructor(options?: Object);
-
-        signatureBuilder: any;
 
          /**
           * Sets the specified client option to the given value.
@@ -39,11 +37,7 @@
         /**
          * Performs client initialization and downloads needed settings from the API.
          */
-<<<<<<< HEAD
-        init(downloadSettings: boolean): Promise<any>;
-=======
         init(downloadSettings?: boolean): Promise<any>;
->>>>>>> 24eb2ad8
 
         /**
          * Sets batch mode. All further API requests will be held and executed in one RPC call when batchCall() is called.
