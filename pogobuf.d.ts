--- conflicted
+++ resolved
@@ -260,13 +260,9 @@
             pokemonIDs: string | number | Long | string[] | number[] | Long[]
         ): Promise<POGOProtos.Networking.Responses.ReleasePokemonResponse>;
 
-<<<<<<< HEAD
-        setAvatar(playerAvatar): Promise<POGOProtos.Networking.Responses.SetAvatarResponse>;
-=======
         setAvatar(
             playerAvatar: POGOProtos.Data.Player.PlayerAvatar
         ): Promise<POGOProtos.Networking.Responses.SetAvatarResponse>;
->>>>>>> 8ceb68da
 
         setAvatarItemAsViewed(
             avatarTemplateIDs: string[]
